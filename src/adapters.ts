--- conflicted
+++ resolved
@@ -27,22 +27,11 @@
   ETH_ADDRESS_IN_CONTRACTS,
   LEGACY_ETH_ADDRESS,
   isAddressEq,
-  L2_BASE_TOKEN_ADDRESS,
-<<<<<<< HEAD
-  WithTokenOrAssetId,
-  resolveAssetId,
-  ethAssetId,
-  encodeNTVTransferData,
-  encodeSecondBridgeDataV1,
-  L2_ASSET_ROUTER_ADDRESS,
-=======
   resolveAssetId,
   encodeNativeTokenVaultTransferData,
   encodeSecondBridgeDataV1,
->>>>>>> 2e994210
 } from './utils';
 import {
-  IAssetRouterBase,
   IBridgehub,
   IBridgehub__factory,
   IERC20__factory,
@@ -58,25 +47,17 @@
   IZkSyncHyperchain__factory,
   IL2SharedBridge__factory,
   IL2SharedBridge,
-  IL1Bridge,
   IL1Nullifier,
   IL1AssetRouter,
   IL1AssetRouter__factory,
   IL1Nullifier__factory,
   IAssetRouterBase__factory,
   IL1NativeTokenVault__factory,
-<<<<<<< HEAD
-} from './typechain';
-import {
-  Address,
-  FinalizeL1DepositParamsStruct,
-=======
   IL1NativeTokenVault,
 } from './typechain';
 import {
   Address,
   FinalizeL1DepositParams,
->>>>>>> 2e994210
   BalancesMap,
   Eip712Meta,
   FinalizeWithdrawalParams,
@@ -86,7 +67,6 @@
   PaymasterParams,
   PriorityOpResponse,
   TransactionResponse,
-  LogProof,
 } from './types';
 
 type Constructor<T = {}> = new (...args: any[]) => T;
@@ -995,22 +975,10 @@
       await checkBaseCost(baseCost, mintValue);
       overrides.value ??= 0;
 
-<<<<<<< HEAD
-      const [assetId, _] = await resolveAssetId(
-        {token},
-        await this.getNativeTokenVaultL1()
-      );
-      const ntvData = encodeNTVTransferData(BigInt(amount), to, token);
-
-      const secondBridgeCalldata = encodeSecondBridgeDataV1(
-        ethers.hexlify(assetId),
-        ntvData
-=======
       const secondBridgeCalldata = await this._getSecondBridgeCalldata(
         token,
         amount,
         to
->>>>>>> 2e994210
       );
 
       return {
@@ -1125,26 +1093,10 @@
       const mintValue = baseCost + BigInt(operatorTip);
       await checkBaseCost(baseCost, mintValue);
 
-<<<<<<< HEAD
-      const [assetId, _] = await resolveAssetId(
-        {token: ETH_ADDRESS_IN_CONTRACTS},
-        await this.getNativeTokenVaultL1()
-      );
-      const ntvData = encodeNTVTransferData(
-        BigInt(amount),
-        to,
-        ETH_ADDRESS_IN_CONTRACTS
-      );
-
-      const secondBridgeCalldata = encodeSecondBridgeDataV1(
-        ethers.hexlify(assetId),
-        ntvData
-=======
       const secondBridgeCalldata = await this._getSecondBridgeCalldata(
         ETH_ADDRESS_IN_CONTRACTS,
         amount,
         to
->>>>>>> 2e994210
       );
 
       return {
@@ -1194,19 +1146,11 @@
         gasPerPubdataByte,
       } = tx;
 
-<<<<<<< HEAD
-      const [assetId, _] = await resolveAssetId(
-        {token},
-        await this.getNativeTokenVaultL1()
-      );
-      const ntvData = encodeNTVTransferData(BigInt(amount), to, token);
-=======
       const secondBridgeCalldata = await this._getSecondBridgeCalldata(
         token,
         amount,
         to
       );
->>>>>>> 2e994210
 
       const gasPriceForEstimation =
         overrides.maxFeePerGas || overrides.gasPrice;
@@ -1224,14 +1168,6 @@
       const secondBridgeAddress =
         tx.bridgeAddress ??
         (await (await this.getL1BridgeContracts()).shared.getAddress());
-<<<<<<< HEAD
-
-      const secondBridgeCalldata = encodeSecondBridgeDataV1(
-        ethers.hexlify(assetId),
-        ntvData
-      );
-=======
->>>>>>> 2e994210
 
       return await bridgehub.requestL2TransactionTwoBridges.populateTransaction(
         {
@@ -1703,44 +1639,6 @@
       };
     }
 
-    async getFinalizeWithdrawalParamsWithoutProof(
-      withdrawalHash: BytesLike,
-      index = 0
-    ): Promise<FinalizeWithdrawalParamsWithoutProof> {
-      const {log, l1BatchTxId} = await this._getWithdrawalLog(
-        withdrawalHash,
-        index
-      );
-      // const {l2ToL1LogIndex} = await this._getWithdrawalL2ToL1Log(
-      //   withdrawalHash,
-      //   index
-      // );
-      const sender = ethers.dataSlice(log.topics[1], 12);
-
-      const message = ethers.AbiCoder.defaultAbiCoder().decode(
-        ['bytes'],
-        log.data
-      )[0];
-      return {
-        l1BatchNumber: log.l1BatchNumber,
-        l2TxNumberInBlock: l1BatchTxId,
-        message,
-        sender,
-      };
-    }
-    /**
-     * Returns L1 Nullifier address.
-     *
-     * @returns A promise that resolves to the address of the L1 Nullifier address
-     */
-    async getL1NullifierAddress(): Promise<Address> {
-      const addresses = await this._providerL2().getDefaultBridgeAddresses();
-      return await IL1AssetRouter__factory.connect(
-        addresses.sharedL1,
-        this._signerL1()
-      ).L1_NULLIFIER();
-    }
-
     /**
      * Returns the {@link FinalizeDepositParams parameters} required for finalizing a L2->L1 deposit from the
      * deposit transaction's log on the L2 network.
@@ -1789,6 +1687,44 @@
       };
     }
 
+    async getFinalizeWithdrawalParamsWithoutProof(
+      withdrawalHash: BytesLike,
+      index = 0
+    ): Promise<FinalizeWithdrawalParamsWithoutProof> {
+      const {log, l1BatchTxId} = await this._getWithdrawalLog(
+        withdrawalHash,
+        index
+      );
+      // const {l2ToL1LogIndex} = await this._getWithdrawalL2ToL1Log(
+      //   withdrawalHash,
+      //   index
+      // );
+      const sender = ethers.dataSlice(log.topics[1], 12);
+
+      const message = ethers.AbiCoder.defaultAbiCoder().decode(
+        ['bytes'],
+        log.data
+      )[0];
+      return {
+        l1BatchNumber: log.l1BatchNumber,
+        l2TxNumberInBlock: l1BatchTxId,
+        message,
+        sender,
+      };
+    }
+    /**
+     * Returns L1 Nullifier address.
+     *
+     * @returns A promise that resolves to the address of the L1 Nullifier address
+     */
+    async getL1NullifierAddress(): Promise<Address> {
+      const addresses = await this._providerL2().getDefaultBridgeAddresses();
+      return await IL1AssetRouter__factory.connect(
+        addresses.sharedL1,
+        this._signerL1()
+      ).L1_NULLIFIER();
+    }
+
     /**
      * Proves the inclusion of the `L2->L1` withdrawal message.
      *
@@ -1804,31 +1740,6 @@
       index = 0,
       overrides?: ethers.Overrides
     ): Promise<ethers.ContractTransactionResponse> {
-<<<<<<< HEAD
-      const {
-        l1BatchNumber,
-        l2MessageIndex,
-        l2TxNumberInBlock,
-        message,
-        sender,
-        proof,
-      } = await this.getFinalizeWithdrawalParams(withdrawalHash, index);
-
-      const l1Nullifier = IL1Nullifier__factory.connect(
-        await this.getL1NullifierAddress(),
-        this._signerL1()
-      );
-
-      const finalizeL1DepositParams: FinalizeL1DepositParamsStruct = {
-        chainId: (await this._providerL2().getNetwork())
-          .chainId as BigNumberish,
-        l2BatchNumber: l1BatchNumber as BigNumberish,
-        l2MessageIndex: l2MessageIndex as BigNumberish,
-        l2Sender: sender,
-        l2TxNumberInBatch: l2TxNumberInBlock as BigNumberish,
-        message: message,
-        merkleProof: proof,
-=======
       const finalizeWithdrawalParams = await this.getFinalizeWithdrawalParams(
         withdrawalHash,
         index
@@ -1846,7 +1757,6 @@
           finalizeWithdrawalParams.l2TxNumberInBlock as BigNumberish,
         message: finalizeWithdrawalParams.message,
         merkleProof: finalizeWithdrawalParams.proof,
->>>>>>> 2e994210
       };
 
       return await l1Nullifier.finalizeDeposit(
@@ -1885,12 +1795,7 @@
 
       const chainId = (await this._providerL2().getNetwork()).chainId;
 
-<<<<<<< HEAD
-      const l1Bridge: IL1SharedBridge = (await this.getL1BridgeContracts())
-        .shared;
-=======
       const l1Bridge = (await this.getL1BridgeContracts()).shared;
->>>>>>> 2e994210
 
       return await l1Bridge.isWithdrawalFinalized(
         chainId,
@@ -1940,22 +1845,10 @@
         throw new Error('L2 bridge address not found!');
       }
 
-      const l1Bridge = IL1SharedBridge__factory.connect(
-        l1BridgeAddress,
-        this._signerL1()
-      );
-      const l1AR = IL1AssetRouter__factory.connect(
-        l1BridgeAddress,
-        this._signerL1()
-      );
       const l2Bridge = IL2Bridge__factory.connect(
         l2BridgeAddress,
         this._providerL2()
       );
-<<<<<<< HEAD
-      const l2ARInterface = IAssetRouterBase__factory.createInterface();
-      const l1ntv = await this.getNativeTokenVaultL1();
-=======
       let depositSender: string;
       let assetId: string;
       let assetData: string;
@@ -1965,22 +1858,12 @@
       );
       const l2ARInterface = IAssetRouterBase__factory.createInterface();
       const l1NativeTokenVault = await this.getL1NativeTokenVault();
->>>>>>> 2e994210
       try {
         const calldata = l2Bridge.interface.decodeFunctionData(
           'finalizeDeposit',
           tx.data
         );
 
-<<<<<<< HEAD
-        const proof = await this._providerL2().getLogProof(
-          depositHash,
-          successL2ToL1LogIndex
-        );
-        if (!proof) {
-          throw new Error('Log proof not found!');
-        }
-=======
         // todo: generally, providing token address is not required for the NTV
         // this sdk does it, but we should support the case even when it is not given
         assetData = encodeNativeTokenVaultTransferData(
@@ -2017,81 +1900,14 @@
         );
         depositSender = transferDataDecoded[0];
       }
->>>>>>> 2e994210
-
-        // todo: generally, providing token address is not required for the NTV
-        // this sdk does it, but we should support the case even when it is not given
-        const assetData = encodeNTVTransferData(
-          calldata['_amount'],
-          calldata['_l2Receiver'],
-          calldata['_l1Token']
-        );
-
-        const assetId = await l1ntv.assetId(calldata['_l1Token']);
-        if (assetId === ethers.ZeroHash) {
-          throw new Error(
-            `Token ${calldata['_l1Token']} not registered in NTV`
-          );
-        }
-
-        // todo: this SDK assumes that users used new encoding version,
-        // however in general it should be capable of working with hte old version as well
-        return await l1AR[
-          'bridgeRecoverFailedTransfer(uint256,address,bytes32,bytes,bytes32,uint256,uint256,uint16,bytes32[])'
-        ](
-          (await this._providerL2().getNetwork()).chainId as BigNumberish,
-          calldata['_l1Sender'], // depositSender
-          assetId, // asset id
-          assetData,
-          depositHash,
-          receipt.l1BatchNumber!,
-          proof.id,
-          receipt.l1BatchTxIndex!,
-          proof.proof,
-          overrides ?? {}
-        );
-      } catch (e) {
-        const calldata = l2ARInterface.decodeFunctionData(
-          'finalizeDeposit',
-          tx.data
-        );
-        const assetId = calldata['_assetId'];
-        const transferData = calldata['_transferData'];
-        const l1TokenAddress = await l1ntv.tokenAddress(assetId);
-
-        const transferDataDecoded = ethers.AbiCoder.defaultAbiCoder().decode(
-          ['address', 'address', 'address', 'uint256', 'bytes'],
-          transferData
-        );
-        const assetData = ethers.AbiCoder.defaultAbiCoder().encode(
-          ['uint256', 'address', 'address'],
-          [transferDataDecoded[3], transferDataDecoded[1], l1TokenAddress]
-        );
-        const proof = await this._providerL2().getLogProof(
-          depositHash,
-          successL2ToL1LogIndex
-        );
-        if (!proof) {
-          throw new Error('Log proof not found!');
-        }
-        // FIXME: a cheaper way is to call l1 nullifier directly
-        return await l1AR[
-          'bridgeRecoverFailedTransfer(uint256,address,bytes32,bytes,bytes32,uint256,uint256,uint16,bytes32[])'
-        ](
-          (await this._providerL2().getNetwork()).chainId as BigNumberish,
-          transferDataDecoded[0], // depositSender
-          calldata['_assetId'], // asset id
-          assetData,
-          depositHash,
-          receipt.l1BatchNumber!,
-          proof.id,
-          receipt.l1BatchTxIndex!,
-          proof.proof,
-          overrides ?? {}
-        );
-      }
-<<<<<<< HEAD
-=======
+
+      const proof = await this._providerL2().getLogProof(
+        depositHash,
+        successL2ToL1LogIndex
+      );
+      if (!proof) {
+        throw new Error('Log proof not found!');
+      }
       // FIXME: a cheaper way is to call l1 nullifier directly
       const bridgeRecoverFailedTransfer =
         l1AssetRouter[
@@ -2109,7 +1925,6 @@
         proof.proof,
         overrides ?? {}
       );
->>>>>>> 2e994210
     }
 
     /**
