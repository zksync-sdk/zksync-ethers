--- conflicted
+++ resolved
@@ -539,176 +539,6 @@
       }
       const baseGasLimit = await this.estimateGasRequestExecute(tx);
       const gasLimit = scaleGasLimit(baseGasLimit);
-<<<<<<< HEAD
-
-      tx.overrides ??= {};
-      tx.overrides.gasLimit ??= gasLimit;
-
-      return this.requestExecute(tx);
-    }
-
-    async _depositETHToNonETHBasedChain(transaction: {
-      token: Address;
-      amount: BigNumberish;
-      to?: Address;
-      operatorTip?: BigNumberish;
-      bridgeAddress?: Address;
-      approveERC20?: boolean;
-      approveBaseERC20?: boolean;
-      l2GasLimit?: BigNumberish;
-      gasPerPubdataByte?: BigNumberish;
-      refundRecipient?: Address;
-      overrides?: ethers.Overrides;
-      approveOverrides?: ethers.Overrides;
-      approveBaseOverrides?: ethers.Overrides;
-      customBridgeData?: BytesLike;
-    }): Promise<PriorityOpResponse> {
-      // Depositing ETH into a non-ETH-based chain.
-      // Use requestL2TransactionTwoBridges, secondBridge is the wETH bridge.
-      const bridgehub = await this.getBridgehubContract();
-      const chainId = (await this._providerL2().getNetwork()).chainId;
-      const baseTokenAddress = await bridgehub.baseToken(chainId);
-      const sharedBridge = await (
-        await this.getL1BridgeContracts()
-      ).shared.getAddress();
-      const {tx, mintValue} =
-        await this._getDepositETHOnNonETHBasedChainTx(transaction);
-
-      if (transaction.approveBaseERC20) {
-        // Only request the allowance if the current one is not enough.
-        const allowance = await this.getAllowanceL1(
-          baseTokenAddress,
-          sharedBridge
-        );
-        if (allowance < mintValue) {
-          const approveTx = await this.approveERC20(
-            baseTokenAddress,
-            mintValue,
-            {
-              bridgeAddress: sharedBridge,
-              ...transaction.approveBaseOverrides,
-            }
-          );
-          await approveTx.wait();
-        }
-      }
-
-      const baseGasLimit = await this._providerL1().estimateGas(tx);
-      const gasLimit = scaleGasLimit(baseGasLimit);
-
-      tx.gasLimit ??= gasLimit;
-
-      return await this._providerL2().getPriorityOpResponse(
-        await this._signerL1().sendTransaction(tx)
-      );
-    }
-
-    async _depositTokenToETHBasedChain(transaction: {
-      token: Address;
-      amount: BigNumberish;
-      to?: Address;
-      operatorTip?: BigNumberish;
-      bridgeAddress?: Address;
-      approveERC20?: boolean;
-      approveBaseERC20?: boolean;
-      l2GasLimit?: BigNumberish;
-      gasPerPubdataByte?: BigNumberish;
-      refundRecipient?: Address;
-      overrides?: ethers.Overrides;
-      approveOverrides?: ethers.Overrides;
-      approveBaseOverrides?: ethers.Overrides;
-      customBridgeData?: BytesLike;
-    }): Promise<PriorityOpResponse> {
-      const bridgeContracts = await this.getL1BridgeContracts();
-      const tx = await this._getDepositTokenOnETHBasedChainTx(transaction);
-
-      if (transaction.approveERC20) {
-        const proposedBridge = await bridgeContracts.shared.getAddress();
-        const bridgeAddress = transaction.bridgeAddress
-          ? transaction.bridgeAddress
-          : proposedBridge;
-
-        // Only request the allowance if the current one is not enough.
-        const allowance = await this.getAllowanceL1(
-          transaction.token,
-          bridgeAddress
-        );
-        if (allowance < BigInt(transaction.amount)) {
-          const approveTx = await this.approveERC20(
-            transaction.token,
-            transaction.amount,
-            {
-              bridgeAddress,
-              ...transaction.approveOverrides,
-            }
-          );
-          await approveTx.wait();
-        }
-      }
-
-      const baseGasLimit = await this._providerL1().estimateGas(tx);
-      const gasLimit = scaleGasLimit(baseGasLimit);
-
-      tx.gasLimit ??= gasLimit;
-
-      return await this._providerL2().getPriorityOpResponse(
-        await this._signerL1().sendTransaction(tx)
-      );
-    }
-
-    async _depositETHToETHBasedChain(transaction: {
-      token: Address;
-      amount: BigNumberish;
-      to?: Address;
-      operatorTip?: BigNumberish;
-      bridgeAddress?: Address;
-      approveERC20?: boolean;
-      approveBaseERC20?: boolean;
-      l2GasLimit?: BigNumberish;
-      gasPerPubdataByte?: BigNumberish;
-      refundRecipient?: Address;
-      overrides?: ethers.Overrides;
-      approveOverrides?: ethers.Overrides;
-      approveBaseOverrides?: ethers.Overrides;
-      customBridgeData?: BytesLike;
-    }): Promise<PriorityOpResponse> {
-      const tx = await this._getDepositETHOnETHBasedChainTx(transaction);
-
-      const baseGasLimit = await this.estimateGasRequestExecute(tx);
-      const gasLimit = scaleGasLimit(baseGasLimit);
-
-      tx.overrides ??= {};
-      tx.overrides.gasLimit ??= gasLimit;
-
-      return this.requestExecute(tx);
-    }
-
-    /**
-     * Estimates the amount of gas required for a deposit transaction on the L1 network.
-     * Gas for approving ERC20 tokens is not included in the estimation.
-     *
-     * In order for estimation to work, enough token allowance is required in the following cases:
-     * - Depositing ERC20 tokens on an ETH-based chain.
-     * - Depositing any token (including ETH) on a non-ETH-based chain.
-     *
-     * @param transaction The transaction details.
-     * @param transaction.token The address of the token to deposit. ETH by default.
-     * @param transaction.amount The amount of the token to deposit.
-     * @param [transaction.to] The address that will receive the deposited tokens on L2.
-     * @param [transaction.operatorTip] (currently not used) If the ETH value passed with the transaction is not
-     * explicitly stated in the overrides, this field will be equal to the tip the operator will receive on top of the
-     * base cost of the transaction.
-     * @param [transaction.bridgeAddress] The address of the bridge contract to be used.
-     * Defaults to the default zkSync Era bridge (either `L1EthBridge` or `L1Erc20Bridge`).
-     * @param [transaction.l2GasLimit] Maximum amount of L2 gas that the transaction can consume during execution on L2.
-     * @param [transaction.gasPerPubdataByte] The L2 gas price for each published L1 calldata byte.
-     * @param [transaction.customBridgeData] Additional data that can be sent to a bridge.
-     * @param [transaction.refundRecipient] The address on L2 that will receive the refund for the transaction.
-     * If the transaction fails, it will also be the address to receive `l2Value`.
-     * @param [transaction.overrides] Transaction's overrides which may be used to pass L1 `gasLimit`, `gasPrice`, `value`, etc.
-     */
-    async estimateGasDeposit(transaction: {
-=======
 
       tx.overrides ??= {};
       tx.overrides.gasLimit ??= gasLimit;
@@ -1265,7 +1095,6 @@
 
     // Creates a shallow copy of a transaction and populates missing fields with defaults.
     async _getDepositTxWithDefaults(transaction: {
->>>>>>> d773c40c
       token: Address;
       amount: BigNumberish;
       to?: Address;
@@ -1276,20 +1105,6 @@
       customBridgeData?: BytesLike;
       refundRecipient?: Address;
       overrides?: ethers.Overrides;
-<<<<<<< HEAD
-    }): Promise<bigint> {
-      if (isAddressEq(transaction.token, LEGACY_ETH_ADDRESS)) {
-        transaction.token = ETH_ADDRESS_IN_CONTRACTS;
-      }
-      const tx = await this.getDepositTx(transaction);
-
-      let baseGasLimit: bigint;
-      if (tx.token && isAddressEq(tx.token, await this.getBaseToken())) {
-        baseGasLimit = await this.estimateGasRequestExecute(tx);
-      } else {
-        baseGasLimit = await this._providerL1().estimateGas(tx);
-      }
-=======
     }): Promise<{
       token: Address;
       amount: BigNumberish;
@@ -1310,7 +1125,6 @@
       tx.gasPerPubdataByte ??= REQUIRED_L1_TO_L2_GAS_PER_PUBDATA_LIMIT;
       tx.l2GasLimit ??= await this._getL2GasLimit(tx);
       await insertGasPrice(this._providerL1(), tx.overrides);
->>>>>>> d773c40c
 
       return tx as {
         token: Address;
@@ -1338,41 +1152,6 @@
       customBridgeData?: BytesLike;
       refundRecipient?: Address;
       overrides?: ethers.Overrides;
-<<<<<<< HEAD
-    }): Promise<any> {
-      if (isAddressEq(transaction.token, LEGACY_ETH_ADDRESS)) {
-        transaction.token = ETH_ADDRESS_IN_CONTRACTS;
-      }
-      const bridgehub = await this.getBridgehubContract();
-      const chainId = (await this._providerL2().getNetwork()).chainId;
-      const baseTokenAddress = await bridgehub.baseToken(chainId);
-      const isETHBasedChain = isAddressEq(
-        baseTokenAddress,
-        ETH_ADDRESS_IN_CONTRACTS
-      );
-
-      if (
-        isETHBasedChain &&
-        isAddressEq(transaction.token, ETH_ADDRESS_IN_CONTRACTS)
-      ) {
-        return await this._getDepositETHOnETHBasedChainTx(transaction);
-      } else if (isETHBasedChain) {
-        return await this._getDepositTokenOnETHBasedChainTx(transaction);
-      } else if (isAddressEq(transaction.token, ETH_ADDRESS_IN_CONTRACTS)) {
-        return (await this._getDepositETHOnNonETHBasedChainTx(transaction)).tx;
-      } else if (isAddressEq(transaction.token, baseTokenAddress)) {
-        return (
-          await this._getDepositBaseTokenOnNonETHBasedChainTx(transaction)
-        ).tx;
-      } else {
-        return (
-          await this._getDepositNonBaseTokenToNonETHBasedChainTx(transaction)
-        ).tx;
-      }
-    }
-
-    async _getDepositNonBaseTokenToNonETHBasedChainTx(transaction: {
-=======
     }): Promise<BigNumberish> {
       if (transaction.bridgeAddress) {
         return await this._getL2GasLimitFromCustomBridge(transaction);
@@ -1391,7 +1170,6 @@
 
     // Calculates the l2GasLimit of deposit transaction using custom bridge.
     async _getL2GasLimitFromCustomBridge(transaction: {
->>>>>>> d773c40c
       token: Address;
       amount: BigNumberish;
       to?: Address;
@@ -1402,368 +1180,6 @@
       customBridgeData?: BytesLike;
       refundRecipient?: Address;
       overrides?: ethers.Overrides;
-<<<<<<< HEAD
-    }) {
-      const bridgehub = await this.getBridgehubContract();
-      const chainId = (await this._providerL2().getNetwork()).chainId;
-      const bridgeContracts = await this.getL1BridgeContracts();
-
-      const tx = await this._getDepositTxWithDefaults(transaction);
-      const {
-        token,
-        operatorTip,
-        amount,
-        overrides,
-        l2GasLimit,
-        to,
-        refundRecipient,
-        gasPerPubdataByte,
-      } = tx;
-
-      const gasPriceForEstimation =
-        overrides.maxFeePerGas || overrides.gasPrice;
-      const baseCost = await bridgehub.l2TransactionBaseCost(
-        chainId as BigNumberish,
-        gasPriceForEstimation as BigNumberish,
-        l2GasLimit,
-        gasPerPubdataByte
-      );
-
-      const mintValue = baseCost + BigInt(operatorTip);
-      await checkBaseCost(baseCost, mintValue);
-      overrides.value ??= 0;
-
-      return {
-        tx: await bridgehub.requestL2TransactionTwoBridges.populateTransaction(
-          {
-            chainId: chainId,
-            mintValue,
-            l2Value: 0,
-            l2GasLimit: l2GasLimit,
-            l2GasPerPubdataByteLimit: gasPerPubdataByte,
-            refundRecipient: refundRecipient ?? ethers.ZeroAddress,
-            secondBridgeAddress: await bridgeContracts.shared.getAddress(),
-            secondBridgeValue: 0,
-            secondBridgeCalldata: ethers.AbiCoder.defaultAbiCoder().encode(
-              ['address', 'uint256', 'address'],
-              [token, amount, to]
-            ),
-          },
-          overrides
-        ),
-        mintValue: mintValue,
-      };
-    }
-
-    async _getDepositBaseTokenOnNonETHBasedChainTx(transaction: {
-      token: Address;
-      amount: BigNumberish;
-      to?: Address;
-      operatorTip?: BigNumberish;
-      bridgeAddress?: Address;
-      l2GasLimit?: BigNumberish;
-      gasPerPubdataByte?: BigNumberish;
-      customBridgeData?: BytesLike;
-      refundRecipient?: Address;
-      overrides?: ethers.Overrides;
-    }) {
-      // Depositing the base token to a non-ETH-based chain.
-      // Goes through the BridgeHub.
-      // Have to give approvals for the sharedBridge.
-      const bridgehub = await this.getBridgehubContract();
-      const chainId = (await this._providerL2().getNetwork()).chainId;
-
-      const tx = await this._getDepositTxWithDefaults(transaction);
-      const {
-        operatorTip,
-        amount,
-        to,
-        overrides,
-        l2GasLimit,
-        gasPerPubdataByte,
-      } = tx;
-
-      const gasPriceForEstimation =
-        overrides.maxFeePerGas || overrides.gasPrice;
-      const baseCost = await bridgehub.l2TransactionBaseCost(
-        chainId as BigNumberish,
-        gasPriceForEstimation as BigNumberish,
-        l2GasLimit,
-        gasPerPubdataByte
-      );
-
-      tx.overrides.value = 0;
-      return {
-        tx: {
-          contractAddress: to,
-          calldata: '0x',
-          mintValue: baseCost + BigInt(operatorTip) + BigInt(amount),
-          l2Value: amount,
-          ...tx,
-        },
-        mintValue: baseCost + BigInt(operatorTip) + BigInt(amount),
-      };
-    }
-
-    async _getDepositETHOnNonETHBasedChainTx(transaction: {
-      token: Address;
-      amount: BigNumberish;
-      to?: Address;
-      operatorTip?: BigNumberish;
-      bridgeAddress?: Address;
-      l2GasLimit?: BigNumberish;
-      gasPerPubdataByte?: BigNumberish;
-      customBridgeData?: BytesLike;
-      refundRecipient?: Address;
-      overrides?: ethers.Overrides;
-    }) {
-      const bridgehub = await this.getBridgehubContract();
-      const chainId = (await this._providerL2().getNetwork()).chainId;
-      const sharedBridge = await (
-        await this.getL1BridgeContracts()
-      ).shared.getAddress();
-
-      const tx = await this._getDepositTxWithDefaults(transaction);
-      const {
-        operatorTip,
-        amount,
-        overrides,
-        l2GasLimit,
-        to,
-        refundRecipient,
-        gasPerPubdataByte,
-      } = tx;
-
-      const gasPriceForEstimation =
-        overrides.maxFeePerGas || overrides.gasPrice;
-      const baseCost = await bridgehub.l2TransactionBaseCost(
-        chainId as BigNumberish,
-        gasPriceForEstimation as BigNumberish,
-        l2GasLimit,
-        gasPerPubdataByte
-      );
-
-      overrides.value ??= amount;
-      const mintValue = baseCost + BigInt(operatorTip);
-      await checkBaseCost(baseCost, mintValue);
-
-      return {
-        tx: await bridgehub.requestL2TransactionTwoBridges.populateTransaction(
-          {
-            chainId,
-            mintValue,
-            l2Value: 0,
-            l2GasLimit: l2GasLimit,
-            l2GasPerPubdataByteLimit: gasPerPubdataByte,
-            refundRecipient: refundRecipient ?? ethers.ZeroAddress,
-            secondBridgeAddress: sharedBridge,
-            secondBridgeValue: amount,
-            secondBridgeCalldata: ethers.AbiCoder.defaultAbiCoder().encode(
-              ['address', 'uint256', 'address'],
-              [ETH_ADDRESS_IN_CONTRACTS, 0, to]
-            ),
-          },
-          overrides
-        ),
-        mintValue: mintValue,
-      };
-    }
-
-    async _getDepositTokenOnETHBasedChainTx(transaction: {
-      token: Address;
-      amount: BigNumberish;
-      to?: Address;
-      operatorTip?: BigNumberish;
-      bridgeAddress?: Address;
-      l2GasLimit?: BigNumberish;
-      gasPerPubdataByte?: BigNumberish;
-      customBridgeData?: BytesLike;
-      refundRecipient?: Address;
-      overrides?: ethers.Overrides;
-    }): Promise<ethers.ContractTransaction> {
-      // Depositing token to an ETH-based chain. Use the ERC20 bridge as done before.
-      const bridgehub = await this.getBridgehubContract();
-      const chainId = (await this._providerL2().getNetwork()).chainId;
-
-      const tx = await this._getDepositTxWithDefaults(transaction);
-      const {
-        token,
-        operatorTip,
-        amount,
-        overrides,
-        l2GasLimit,
-        to,
-        refundRecipient,
-        gasPerPubdataByte,
-      } = tx;
-
-      const gasPriceForEstimation =
-        overrides.maxFeePerGas || overrides.gasPrice;
-      const baseCost = await bridgehub.l2TransactionBaseCost(
-        chainId as BigNumberish,
-        gasPriceForEstimation as BigNumberish,
-        tx.l2GasLimit,
-        tx.gasPerPubdataByte
-      );
-
-      const mintValue = baseCost + BigInt(operatorTip);
-      overrides.value ??= mintValue;
-      await checkBaseCost(baseCost, mintValue);
-
-      let secondBridgeAddress: string;
-      let secondBridgeCalldata: BytesLike;
-      if (tx.bridgeAddress) {
-        secondBridgeAddress = tx.bridgeAddress;
-        secondBridgeCalldata = await getERC20DefaultBridgeData(
-          transaction.token,
-          this._providerL1()
-        );
-      } else {
-        secondBridgeAddress = await (
-          await this.getL1BridgeContracts()
-        ).shared.getAddress();
-        secondBridgeCalldata = ethers.AbiCoder.defaultAbiCoder().encode(
-          ['address', 'uint256', 'address'],
-          [token, amount, to]
-        );
-      }
-
-      return await bridgehub.requestL2TransactionTwoBridges.populateTransaction(
-        {
-          chainId,
-          mintValue,
-          l2Value: 0,
-          l2GasLimit,
-          l2GasPerPubdataByteLimit: gasPerPubdataByte,
-          refundRecipient: refundRecipient ?? ethers.ZeroAddress,
-          secondBridgeAddress,
-          secondBridgeValue: 0,
-          secondBridgeCalldata,
-        },
-        overrides
-      );
-    }
-
-    async _getDepositETHOnETHBasedChainTx(transaction: {
-      token: Address;
-      amount: BigNumberish;
-      to?: Address;
-      operatorTip?: BigNumberish;
-      bridgeAddress?: Address;
-      l2GasLimit?: BigNumberish;
-      gasPerPubdataByte?: BigNumberish;
-      customBridgeData?: BytesLike;
-      refundRecipient?: Address;
-      overrides?: ethers.Overrides;
-    }) {
-      // Call the BridgeHub directly, like it's done with the DiamondProxy.
-      const bridgehub = await this.getBridgehubContract();
-      const chainId = (await this._providerL2().getNetwork()).chainId;
-
-      const tx = await this._getDepositTxWithDefaults(transaction);
-      const {
-        operatorTip,
-        amount,
-        overrides,
-        l2GasLimit,
-        gasPerPubdataByte,
-        to,
-      } = tx;
-
-      const gasPriceForEstimation =
-        overrides.maxFeePerGas || overrides.gasPrice;
-      const baseCost = await bridgehub.l2TransactionBaseCost(
-        chainId as BigNumberish,
-        gasPriceForEstimation as BigNumberish,
-        l2GasLimit,
-        gasPerPubdataByte
-      );
-
-      overrides.value ??= baseCost + BigInt(operatorTip) + BigInt(amount);
-
-      return {
-        contractAddress: to,
-        calldata: '0x',
-        mintValue: overrides.value,
-        l2Value: amount,
-        ...tx,
-      };
-    }
-
-    // Creates a shallow copy of a transaction and populates missing fields with defaults.
-    async _getDepositTxWithDefaults(transaction: {
-      token: Address;
-      amount: BigNumberish;
-      to?: Address;
-      operatorTip?: BigNumberish;
-      bridgeAddress?: Address;
-      l2GasLimit?: BigNumberish;
-      gasPerPubdataByte?: BigNumberish;
-      customBridgeData?: BytesLike;
-      refundRecipient?: Address;
-      overrides?: ethers.Overrides;
-    }): Promise<{
-      token: Address;
-      amount: BigNumberish;
-      to: Address;
-      operatorTip: BigNumberish;
-      bridgeAddress?: Address;
-      l2GasLimit: BigNumberish;
-      gasPerPubdataByte: BigNumberish;
-      customBridgeData?: BytesLike;
-      refundRecipient?: Address;
-      overrides: ethers.Overrides;
-    }> {
-      const {...tx} = transaction;
-      tx.to = tx.to ?? (await this.getAddress());
-      tx.operatorTip ??= 0;
-      tx.overrides ??= {};
-      tx.overrides.from = await this.getAddress();
-      tx.gasPerPubdataByte ??= REQUIRED_L1_TO_L2_GAS_PER_PUBDATA_LIMIT;
-      tx.l2GasLimit ??= await this._getL2GasLimit(tx);
-      await insertGasPrice(this._providerL1(), tx.overrides);
-
-      return tx as {
-        token: Address;
-        amount: BigNumberish;
-        to: Address;
-        operatorTip: BigNumberish;
-        bridgeAddress?: Address;
-        l2GasLimit: BigNumberish;
-        gasPerPubdataByte: BigNumberish;
-        customBridgeData?: BytesLike;
-        refundRecipient?: Address;
-        overrides: ethers.Overrides;
-      };
-    }
-
-    // Default behaviour for calculating l2GasLimit of deposit transaction.
-    async _getL2GasLimit(transaction: {
-      token: Address;
-      amount: BigNumberish;
-      to?: Address;
-      operatorTip?: BigNumberish;
-      bridgeAddress?: Address;
-      l2GasLimit?: BigNumberish;
-      gasPerPubdataByte?: BigNumberish;
-      customBridgeData?: BytesLike;
-      refundRecipient?: Address;
-      overrides?: ethers.Overrides;
-    }): Promise<BigNumberish> {
-      if (transaction.bridgeAddress) {
-        return await this._getL2GasLimitFromCustomBridge(transaction);
-      } else {
-        return await estimateDefaultBridgeDepositL2Gas(
-          this._providerL1(),
-          this._providerL2(),
-          transaction.token,
-          transaction.amount,
-          transaction.to!,
-          await this.getAddress(),
-          transaction.gasPerPubdataByte
-        );
-      }
-=======
     }): Promise<BigNumberish> {
       const customBridgeData =
         transaction.customBridgeData ??
@@ -1789,46 +1205,6 @@
         await this.getAddress(),
         transaction.gasPerPubdataByte
       );
->>>>>>> d773c40c
-    }
-
-    // Calculates the l2GasLimit of deposit transaction using custom bridge.
-    async _getL2GasLimitFromCustomBridge(transaction: {
-      token: Address;
-      amount: BigNumberish;
-      to?: Address;
-      operatorTip?: BigNumberish;
-      bridgeAddress?: Address;
-      l2GasLimit?: BigNumberish;
-      gasPerPubdataByte?: BigNumberish;
-      customBridgeData?: BytesLike;
-      refundRecipient?: Address;
-      overrides?: ethers.Overrides;
-    }): Promise<BigNumberish> {
-      const customBridgeData =
-        transaction.customBridgeData ??
-        (await getERC20DefaultBridgeData(
-          transaction.token,
-          this._providerL1()
-        ));
-      const bridge = IL1Bridge__factory.connect(
-        transaction.bridgeAddress!,
-        this._signerL1()
-      );
-      const chainId = (await this._providerL2().getNetwork())
-        .chainId as BigNumberish;
-      const l2Address = await bridge.l2BridgeAddress(chainId);
-      return await estimateCustomBridgeDepositL2Gas(
-        this._providerL2(),
-        transaction.bridgeAddress!,
-        l2Address,
-        transaction.token,
-        transaction.amount,
-        transaction.to!,
-        customBridgeData,
-        await this.getAddress(),
-        transaction.gasPerPubdataByte
-      );
     }
 
     /**
@@ -1888,11 +1264,7 @@
         if (baseCost >= selfBalanceETH + dummyAmount) {
           const recommendedL1GasLimit = isAddressEq(
             tx.token,
-<<<<<<< HEAD
-            LEGACY_ETH_ADDRESS
-=======
             ETH_ADDRESS_IN_CONTRACTS
->>>>>>> d773c40c
           )
             ? L1_RECOMMENDED_MIN_ETH_DEPOSIT_GAS_LIMIT
             : L1_RECOMMENDED_MIN_ERC20_DEPOSIT_GAS_LIMIT;
