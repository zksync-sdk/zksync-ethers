import {AbiCoder, BigNumberish, BytesLike, ethers, SignatureLike} from 'ethers';
import {
  Address,
  DeploymentInfo,
  Eip712Meta,
  EthereumSignature,
  PaymasterParams,
  PriorityOpTree,
  PriorityQueueType,
  Transaction,
  TransactionLike,
  TransactionReceipt,
  TransactionRequest,
} from './types';
import {Provider} from './provider';
import {EIP712Signer} from './signer';
import {IERC20__factory} from './typechain';
import IZkSyncABI from '../abi/IZkSyncHyperchain.json';
import IBridgehubABI from '../abi/IBridgehub.json';
import IContractDeployerABI from '../abi/IContractDeployer.json';
import Contract2FactoryABI from '../abi/Contract2Factory.json';
import IL1MessengerABI from '../abi/IL1Messenger.json';
import IERC20ABI from '../abi/IERC20.json';
import IERC1271ABI from '../abi/IERC1271.json';
import IL1BridgeABI from '../abi/IL1ERC20Bridge.json';
import IL2BridgeABI from '../abi/IL2Bridge.json';
import INonceHolderABI from '../abi/INonceHolder.json';

export * from './paymaster-utils';
export * from './smart-account-utils';
export {EIP712_TYPES} from './signer';

/**
 * The ABI for the `ZKsync` interface.
 * @readonly
 */
export const ZKSYNC_MAIN_ABI = new ethers.Interface(IZkSyncABI);

/**
 * The ABI of the `Bridgehub` interface.
 * @readonly
 */
export const BRIDGEHUB_ABI = new ethers.Interface(IBridgehubABI);

/**
 * The ABI for the `IContractDeployer` interface, which is utilized for deploying smart contracts.
 * @readonly
 */
export const CONTRACT_DEPLOYER = new ethers.Interface(IContractDeployerABI);

/**
 * The ABI for the `Contract2Factory` interface, which is utilized for deploying smart contracts using CREATE2 and CREATE2ACCOUNT.
 * @readonly
 */
export const CONTRACT_2_FACTORY = new ethers.Interface(Contract2FactoryABI);

/**
 * The ABI for the `IL1Messenger` interface, which is utilized for sending messages from the L2 to L1.
 * @readonly
 */
export const L1_MESSENGER = new ethers.Interface(IL1MessengerABI);

/**
 * The ABI for the `IERC20` interface, which is utilized for interacting with ERC20 tokens.
 * @readonly
 */
export const IERC20 = new ethers.Interface(IERC20ABI);

/**
 * The ABI for the `IERC1271` interface, which is utilized for signature validation by contracts.
 * @readonly
 */
export const IERC1271 = new ethers.Interface(IERC1271ABI);

/**
 * The ABI for the `IL1Bridge` interface, which is utilized for transferring ERC20 tokens from L1 to L2.
 * @readonly
 */
export const L1_BRIDGE_ABI = new ethers.Interface(IL1BridgeABI);

/**
 * The ABI for the `IL2Bridge` interface, which is utilized for transferring ERC20 tokens from L2 to L1.
 * @readonly
 */
export const L2_BRIDGE_ABI = new ethers.Interface(IL2BridgeABI);

/**
 * The ABI for the `INonceHolder` interface, which is utilized for managing deployment nonces.
 * @readonly
 */
export const NONCE_HOLDER_ABI = new ethers.Interface(INonceHolderABI);

/**
 * The address of the L1 `ETH` token.
 * @readonly
 */
export const ETH_ADDRESS: Address =
  '0x0000000000000000000000000000000000000000';

/**
 * The address of the L1 `ETH` token.
 * @readonly
 */
export const LEGACY_ETH_ADDRESS: Address =
  '0x0000000000000000000000000000000000000000';

/**
 * In the contracts the zero address can not be used, use one instead
 * @readonly
 */
export const ETH_ADDRESS_IN_CONTRACTS: Address =
  '0x0000000000000000000000000000000000000001';

/**
 * The formal address for the `Bootloader`.
 * @readonly
 */
export const BOOTLOADER_FORMAL_ADDRESS: Address =
  '0x0000000000000000000000000000000000008001';

/**
 * The address of the Contract deployer.
 * @readonly
 */
export const CONTRACT_DEPLOYER_ADDRESS: Address =
  '0x0000000000000000000000000000000000008006';

/**
 * The address of the Contract2Factory.
 * @readonly
 */
export const CONTRACT_2_FACTORY_ADDRESS: Address =
  '0x0000000000000000000000000000000000010000';

/**
 * The address of the L1 messenger.
 * @readonly
 */
export const L1_MESSENGER_ADDRESS: Address =
  '0x0000000000000000000000000000000000008008';

/**
 * The address of the L2 `ETH` token.
 * @readonly
 * @deprecated In favor of {@link L2_BASE_TOKEN_ADDRESS}.
 */
export const L2_ETH_TOKEN_ADDRESS: Address =
  '0x000000000000000000000000000000000000800a';

/**
 * The address of the base token.
 * @readonly
 */
export const L2_BASE_TOKEN_ADDRESS =
  '0x000000000000000000000000000000000000800a';

/**
 * The address of the Nonce holder.
 * @readonly
 */
export const NONCE_HOLDER_ADDRESS: Address =
  '0x0000000000000000000000000000000000008003';

/**
 * Used for applying and undoing aliases on addresses during bridging from L1 to L2.
 * @readonly
 */
export const L1_TO_L2_ALIAS_OFFSET: Address =
  '0x1111000000000000000000000000000000001111';

export const L2_ASSET_ROUTER_ADDRESS: Address =
  '0x0000000000000000000000000000000000010003';

export const L2_NATIVE_TOKEN_VAULT_ADDRESS: Address =
  '0x0000000000000000000000000000000000010004';

export const PROTOCOL_VERSION_V25 = 25;

export const PROTOCOL_VERSION_V26 = 26;

/**
 * The EIP1271 magic value used for signature validation in smart contracts.
 * This predefined constant serves as a standardized indicator to signal successful
 * signature validation by the contract.
 *
 * @readonly
 */
export const EIP1271_MAGIC_VALUE = '0x1626ba7e';

/**
 * Represents an EIP712 transaction type.
 *
 * @readonly
 */
export const EIP712_TX_TYPE = 0x71;

/**
 * Represents a priority transaction operation on L2.
 *
 * @readonly
 */
export const PRIORITY_OPERATION_L2_TX_TYPE = 0xff;

/**
 * The maximum bytecode length in bytes that can be deployed.
 *
 * @readonly
 */
export const MAX_BYTECODE_LEN_BYTES: number = ((1 << 16) - 1) * 32;

/**
 * Numerator used in scaling the gas limit to ensure acceptance of `L1->L2` transactions.
 *
 * This constant is part of a coefficient calculation to adjust the gas limit to account for variations
 * in the SDK estimation, ensuring the transaction will be accepted.
 *
 * @readonly
 */
export const L1_FEE_ESTIMATION_COEF_NUMERATOR = 12;

/**
 * Denominator used in scaling the gas limit to ensure acceptance of `L1->L2` transactions.
 *
 * This constant is part of a coefficient calculation to adjust the gas limit to account for variations
 * in the SDK estimation, ensuring the transaction will be accepted.
 *
 * @readonly
 */
export const L1_FEE_ESTIMATION_COEF_DENOMINATOR = 10;

/**
 * Gas limit used for displaying the error messages when the
 * users do not have enough fee when depositing ERC20 token from L1 to L2.
 *
 * @readonly
 */
<<<<<<< HEAD
export const L1_RECOMMENDED_MIN_ERC20_DEPOSIT_GAS_LIMIT = 800_000;
=======
export const L1_RECOMMENDED_MIN_ERC20_DEPOSIT_GAS_LIMIT = 1_000_000;
>>>>>>> ce97d7c3

/**
 * Gas limit used for displaying the error messages when the
 * users do not have enough fee when depositing `ETH` token from L1 to L2.
 *
 * @readonly
 */
export const L1_RECOMMENDED_MIN_ETH_DEPOSIT_GAS_LIMIT = 200_000;

/**
 * Default gas per pubdata byte for L2 transactions.
 * This value is utilized when inserting a default value for type 2
 * and EIP712 type transactions.
 *
 * @readonly
 */
// It is a realistic value, but it is large enough to fill into any batch regardless of the pubdata price.
export const DEFAULT_GAS_PER_PUBDATA_LIMIT = 50_000;

/**
 * The `L1->L2` transactions are required to have the following gas per pubdata byte.
 *
 * @readonly
 */
export const REQUIRED_L1_TO_L2_GAS_PER_PUBDATA_LIMIT = 800;

/**
 * Returns true if token represents ETH on L1 or L2.
 *
 * @param token The token address.
 *
 * @example
 *
 * import { utils } from "zksync-ethers";
 *
 * const isL1ETH = utils.isETH(utils.ETH_ADDRESS); // true
 * const isL2ETH = utils.isETH(utils.ETH_ADDRESS_IN_CONTRACTS); // true
 */
export function isETH(token: Address) {
  return (
    isAddressEq(token, LEGACY_ETH_ADDRESS) ||
    isAddressEq(token, L2_BASE_TOKEN_ADDRESS) ||
    isAddressEq(token, ETH_ADDRESS_IN_CONTRACTS)
  );
}

/**
 * Pauses execution for a specified number of milliseconds.
 *
 * @param millis The number of milliseconds to pause execution.
 *
 * @example
 *
 * import { utils } from "zksync-ethers";
 *
 * await utils.sleep(1_000);
 */
export function sleep(millis: number): Promise<unknown> {
  return new Promise(resolve => setTimeout(resolve, millis));
}

/**
 * Returns the default settings for L1 transactions.
 */
export function layer1TxDefaults(): {
  queueType: PriorityQueueType.Deque;
  opTree: PriorityOpTree.Full;
} {
  return {
    queueType: PriorityQueueType.Deque,
    opTree: PriorityOpTree.Full,
  };
}

/**
 * Returns a `keccak` encoded message with a given sender address and block number from the L1 messenger contract.
 *
 * @param sender The sender of the message on L2.
 * @param msg The encoded message.
 * @param txNumberInBlock The index of the transaction in the block.
 * @returns The hashed `L2->L1` message.
 *
 * @example
 *
 * import { utils } from "zksync-ethers";
 *
 * const withdrawETHMessage = "0x6c0960f936615cf349d7f6344891b1e7ca7c72883f5dc04900000000000000000000000000000000000000000000000000000001a13b8600";
 * const withdrawETHMessageHash = utils.getHashedL2ToL1Msg("0x36615Cf349d7F6344891B1e7CA7C72883F5dc049", withdrawETHMessage, 0);
 * // withdrawETHMessageHash = "0xd8c80ecb64619e343f57c3b133c6c6d8dd0572dd3488f1ca3276c5b7fd3a938d"
 */
export function getHashedL2ToL1Msg(
  sender: Address,
  msg: BytesLike,
  txNumberInBlock: number
): string {
  const encodedMsg = new Uint8Array([
    0, // l2ShardId
    1, // isService
    ...ethers.getBytes(ethers.toBeHex(txNumberInBlock, 2)),
    ...ethers.getBytes(L1_MESSENGER_ADDRESS),
    ...ethers.getBytes(ethers.zeroPadValue(sender, 32)),
    ...ethers.getBytes(ethers.keccak256(msg)),
  ]);

  return ethers.keccak256(encodedMsg);
}

/**
 * Returns a log containing details of all deployed contracts related to a transaction receipt.
 *
 * @param receipt The transaction receipt containing deployment information.
 *
 * @example
 *
 * import { Provider, types, utils } from "zksync-ethers";
 *
 * const provider = Provider.getDefaultProvider(types.Network.Sepolia);
 *
 * const deployTx = "<DEPLOY TRANSACTION>";
 * const receipt = await provider.getTransactionReceipt(deployTx);
 * const deploymentInfo = utils.getDeployedContracts(receipt as ethers.TransactionReceipt);
 */
export function getDeployedContracts(
  receipt: TransactionReceipt
): DeploymentInfo[] {
  const addressBytesLen = 40;
  return (
    receipt.logs
      .filter(
        log =>
          log.topics[0] ===
            ethers.id('ContractDeployed(address,bytes32,address)') &&
          isAddressEq(log.address, CONTRACT_DEPLOYER_ADDRESS)
      )
      // Take the last topic (deployed contract address as U256) and extract address from it (U160).
      .map(log => {
        const sender = `0x${log.topics[1].slice(
          log.topics[1].length - addressBytesLen
        )}`;
        const bytecodeHash = log.topics[2];
        const address = `0x${log.topics[3].slice(
          log.topics[3].length - addressBytesLen
        )}`;
        return {
          sender: ethers.getAddress(sender),
          bytecodeHash: bytecodeHash,
          deployedAddress: ethers.getAddress(address),
        };
      })
  );
}

/**
 * Generates a future-proof contract address using a salt plus bytecode, allowing the determination of an address before deployment.
 *
 * @param sender The sender's address.
 * @param bytecodeHash The hash of the bytecode, typically the output from `zkSolc`.
 * @param salt A randomization element used to create the contract address.
 * @param input The ABI-encoded constructor arguments, if any.
 *
 * @remarks The implementation of `create2Address` in ZKsync Era may differ slightly from Ethereum.
 *
 * @example
 *
 * import { utils } from "zksync-ethers";
 *
 * const address = utils.create2Address("0x36615Cf349d7F6344891B1e7CA7C72883F5dc049", "0x010001cb6a6e8d5f6829522f19fa9568660e0a9cd53b2e8be4deb0a679452e41", "0x01", "0x01");
 * // address = "0x29bac3E5E8FFE7415F97C956BFA106D70316ad50"
 */
export function create2Address(
  sender: Address,
  bytecodeHash: BytesLike,
  salt: BytesLike,
  input: BytesLike = ''
): string {
  const prefix = ethers.keccak256(ethers.toUtf8Bytes('zksyncCreate2'));
  const inputHash = ethers.keccak256(input);
  const addressBytes = ethers
    .keccak256(
      ethers.concat([
        prefix,
        ethers.zeroPadValue(sender, 32),
        salt,
        bytecodeHash,
        inputHash,
      ])
    )
    .slice(26);
  return ethers.getAddress(addressBytes);
}

/**
 * Generates a contract address from the deployer's account and nonce.
 *
 * @param sender The address of the deployer's account.
 * @param senderNonce The nonce of the deployer's account.
 *
 * @example
 *
 * import { utils } from "zksync-ethers";
 *
 * const address = utils.createAddress("0x36615Cf349d7F6344891B1e7CA7C72883F5dc049", 1);
 * // address = "0x4B5DF730c2e6b28E17013A1485E5d9BC41Efe021"
 */
export function createAddress(
  sender: Address,
  senderNonce: BigNumberish
): string {
  const prefix = ethers.keccak256(ethers.toUtf8Bytes('zksyncCreate'));
  const addressBytes = ethers
    .keccak256(
      ethers.concat([
        prefix,
        ethers.zeroPadValue(sender, 32),
        ethers.toBeHex(senderNonce, 32),
      ])
    )
    .slice(26);

  return ethers.getAddress(addressBytes);
}

/**
 * Checks if the transaction's base cost is greater than the provided value, which covers the transaction's cost.
 *
 * @param baseCost The base cost of the transaction.
 * @param value The value covering the transaction's cost.
 * @throws {Error} The base cost must be greater than the provided value.
 *
 * @example
 *
 * import { utils } from "zksync-ethers";
 *
 * const baseCost = 100;
 * const value = 99;
 * try {
 *   await utils.checkBaseCost(baseCost, value);
 * } catch (e) {
 *   // e.message = `The base cost of performing the priority operation is higher than the provided value parameter for the transaction: baseCost: ${baseCost}, provided value: ${value}`,
 * }
 */
export async function checkBaseCost(
  baseCost: ethers.BigNumberish,
  value: ethers.BigNumberish | Promise<ethers.BigNumberish>
): Promise<void> {
  if (baseCost > (await value)) {
    throw new Error(
      'The base cost of performing the priority operation is higher than the provided value parameter ' +
        `for the transaction: baseCost: ${baseCost}, provided value: ${value}!`
    );
  }
}

/**
 * Serializes an EIP712 transaction and includes a signature if provided.
 *
 * @param transaction The transaction that needs to be serialized.
 * @param [signature] Ethers signature to be included in the transaction.
 * @throws {Error} Throws an error if:
 * - `transaction.customData.customSignature` is an empty string. The transaction should be signed, and the `transaction.customData.customSignature` field should be populated with the signature. It should not be specified if the transaction is not signed.
 * - `transaction.chainId` is not provided.
 * - `transaction.from` is not provided.
 *
 * @example Serialize EIP712 transaction without signature.
 *
 * import { utils } from "zksync-ethers";
 *
 * const serializedTx = utils.serializeEip712({ chainId: 270, from: "0x36615Cf349d7F6344891B1e7CA7C72883F5dc049" }, null);
 *
 * // serializedTx = "0x71ea8080808080808082010e808082010e9436615cf349d7f6344891b1e7ca7c72883f5dc04982c350c080c0"
 *
 * @example Serialize EIP712 transaction with signature.
 *
 * import { utils } from "zksync-ethers";
 * import { ethers } from "ethers";
 *
 * const signature = ethers.Signature.from("0x73a20167b8d23b610b058c05368174495adf7da3a4ed4a57eb6dbdeb1fafc24aaf87530d663a0d061f69bb564d2c6fb46ae5ae776bbd4bd2a2a4478b9cd1b42a");
 *
 * const serializedTx = utils.serializeEip712(
 *   {
 *     chainId: 270,
 *     from: "0x36615Cf349d7F6344891B1e7CA7C72883F5dc049",
 *     to: "0xa61464658AfeAf65CccaaFD3a512b69A83B77618",
 *     value: 1_000_000,
 *   },
 *   signature
 * );
 * // serializedTx = "0x71f87f8080808094a61464658afeaf65cccaafd3a512b69a83b77618830f42408001a073a20167b8d23b610b058c05368174495adf7da3a4ed4a57eb6dbdeb1fafc24aa02f87530d663a0d061f69bb564d2c6fb46ae5ae776bbd4bd2a2a4478b9cd1b42a82010e9436615cf349d7f6344891b1e7ca7c72883f5dc04982c350c080c0"
 */
export function serializeEip712(
  transaction: TransactionLike,
  signature?: ethers.SignatureLike
): string {
  if (!transaction.chainId) {
    throw Error("Transaction chainId isn't set!");
  }

  if (!transaction.from) {
    throw new Error(
      'Explicitly providing `from` field is required for EIP712 transactions!'
    );
  }
  const from = transaction.from;
  const meta: Eip712Meta = transaction.customData ?? {};
  const maxFeePerGas = transaction.maxFeePerGas || transaction.gasPrice || 0;
  const maxPriorityFeePerGas = transaction.maxPriorityFeePerGas || maxFeePerGas;

  const fields: any[] = [
    ethers.toBeArray(transaction.nonce || 0),
    ethers.toBeArray(maxPriorityFeePerGas),
    ethers.toBeArray(maxFeePerGas),
    ethers.toBeArray(transaction.gasLimit || 0),
    transaction.to ? ethers.getAddress(transaction.to) : '0x',
    ethers.toBeArray(transaction.value || 0),
    transaction.data || '0x',
  ];

  if (signature) {
    const sig = ethers.Signature.from(signature);
    fields.push(ethers.toBeArray(sig.yParity));
    fields.push(ethers.toBeArray(sig.r));
    fields.push(ethers.toBeArray(sig.s));
  } else {
    fields.push(ethers.toBeArray(transaction.chainId));
    fields.push('0x');
    fields.push('0x');
  }
  fields.push(ethers.toBeArray(transaction.chainId));
  fields.push(ethers.getAddress(from));

  // Add meta
  fields.push(
    ethers.toBeArray(meta.gasPerPubdata || DEFAULT_GAS_PER_PUBDATA_LIMIT)
  );
  fields.push((meta.factoryDeps ?? []).map(dep => ethers.hexlify(dep)));

  if (
    meta.customSignature &&
    ethers.getBytes(meta.customSignature).length === 0
  ) {
    throw new Error('Empty signatures are not supported!');
  }
  fields.push(meta.customSignature || '0x');

  if (meta.paymasterParams) {
    fields.push([
      meta.paymasterParams.paymaster,
      ethers.hexlify(meta.paymasterParams.paymasterInput),
    ]);
  } else {
    fields.push([]);
  }

  return ethers.concat([
    new Uint8Array([EIP712_TX_TYPE]),
    ethers.encodeRlp(fields),
  ]);
}

/**
 * Returns the hash of the given bytecode.
 *
 * @param bytecode The bytecode to hash.
 *
 * @example
 *
 * import { utils } from "zksync-ethers";
 *
 * const bytecode =
 *   "0x000200000000000200010000000103550000006001100270000000130010019d0000008001000039000000400010043f0000000101200190000000290000c13d0000000001000031000000040110008c000000420000413d0000000101000367000000000101043b000000e001100270000000150210009c000000310000613d000000160110009c000000420000c13d0000000001000416000000000110004c000000420000c13d000000040100008a00000000011000310000001702000041000000200310008c000000000300001900000000030240190000001701100197000000000410004c000000000200a019000000170110009c00000000010300190000000001026019000000000110004c000000420000c13d00000004010000390000000101100367000000000101043b000000000010041b0000000001000019000000490001042e0000000001000416000000000110004c000000420000c13d0000002001000039000001000010044300000120000004430000001401000041000000490001042e0000000001000416000000000110004c000000420000c13d000000040100008a00000000011000310000001702000041000000000310004c000000000300001900000000030240190000001701100197000000000410004c000000000200a019000000170110009c00000000010300190000000001026019000000000110004c000000440000613d00000000010000190000004a00010430000000000100041a000000800010043f0000001801000041000000490001042e0000004800000432000000490001042e0000004a00010430000000000000000000000000000000000000000000000000000000000000000000000000ffffffff0000000200000000000000000000000000000040000001000000000000000000000000000000000000000000000000000000000000000000000000006d4ce63c0000000000000000000000000000000000000000000000000000000060fe47b18000000000000000000000000000000000000000000000000000000000000000000000000000000000000000000000000000002000000080000000000000000000000000000000000000000000000000000000000000000000000000000000009c8c8fa789967eb514f3ec9def748480945cc9b10fcbd1a19597d924eb201083";
 * const hashedBytecode = utils.hashBytecode(bytecode);
 * /*
 * hashedBytecode =  new Uint8Array([
 *     1, 0, 0, 27, 57, 231, 154, 55, 0, 164, 201, 96, 244, 120, 23, 112, 54, 34, 224, 133,
 *     160, 122, 88, 164, 112, 80, 0, 134, 48, 138, 74, 16,
 *   ]),
 * );
 * *\/
 */
export function hashBytecode(bytecode: ethers.BytesLike): Uint8Array {
  // For getting the consistent length we first convert the bytecode to UInt8Array
  const bytecodeAsArray = ethers.getBytes(bytecode);

  if (bytecodeAsArray.length % 32 !== 0) {
    throw new Error('The bytecode length in bytes must be divisible by 32!');
  }

  if (bytecodeAsArray.length > MAX_BYTECODE_LEN_BYTES) {
    throw new Error(
      `Bytecode can not be longer than ${MAX_BYTECODE_LEN_BYTES} bytes!`
    );
  }

  const hashStr = ethers.sha256(bytecodeAsArray);
  const hash = ethers.getBytes(hashStr);

  // Note that the length of the bytecode
  // should be provided in 32-byte words.
  const bytecodeLengthInWords = bytecodeAsArray.length / 32;
  if (bytecodeLengthInWords % 2 === 0) {
    throw new Error('Bytecode length in 32-byte words must be odd!');
  }

  const bytecodeLength = ethers.toBeArray(bytecodeLengthInWords);

  // The bytecode should always take the first 2 bytes of the bytecode hash,
  // so we pad it from the left in case the length is smaller than 2 bytes.
  const bytecodeLengthPadded = ethers.getBytes(
    ethers.zeroPadValue(bytecodeLength, 2)
  );

  const codeHashVersion = new Uint8Array([1, 0]);
  hash.set(codeHashVersion, 0);
  hash.set(bytecodeLengthPadded, 2);

  return hash;
}

/**
 * Parses an EIP712 transaction from a payload.
 *
 * @param payload The payload to parse.
 *
 * @example
 *
 * import { utils, types } from "zksync-ethers";
 *
 * const serializedTx =
 *   "0x71f87f8080808094a61464658afeaf65cccaafd3a512b69a83b77618830f42408001a073a20167b8d23b610b058c05368174495adf7da3a4ed4a57eb6dbdeb1fafc24aa02f87530d663a0d061f69bb564d2c6fb46ae5ae776bbd4bd2a2a4478b9cd1b42a82010e9436615cf349d7f6344891b1e7ca7c72883f5dc04982c350c080c0";
 * const tx: types.TransactionLike = utils.parseEip712(serializedTx);
 * /*
 * tx: types.TransactionLike = {
 *   type: 113,
 *   nonce: 0,
 *   maxPriorityFeePerGas: 0n,
 *   maxFeePerGas: 0n,
 *   gasLimit: 0n,
 *   to: "0xa61464658AfeAf65CccaaFD3a512b69A83B77618",
 *   value: 1000000n,
 *   data: "0x",
 *   chainId: 270n,
 *   from: "0x36615Cf349d7F6344891B1e7CA7C72883F5dc049",
 *   customData: {
 *     gasPerPubdata: 50000n,
 *     factoryDeps: [],
 *     customSignature: "0x",
 *     paymasterParams: null,
 *   },
 *   hash: "0x9ed410ce33179ac1ff6b721060605afc72d64febfe0c08cacab5a246602131ee",
 * };
 * *\/
 */
export function parseEip712(payload: ethers.BytesLike): TransactionLike {
  function handleAddress(value: string): string | null {
    if (value === '0x') {
      return null;
    }
    return ethers.getAddress(value);
  }

  function handleNumber(value: string): bigint {
    if (!value || value === '0x') {
      return 0n;
    }
    return BigInt(value);
  }

  function arrayToPaymasterParams(arr: string[]): PaymasterParams | undefined {
    if (arr.length === 0) {
      return undefined;
    }
    if (arr.length !== 2) {
      throw new Error(
        `Invalid paymaster parameters, expected to have length of 2, found ${arr.length}!`
      );
    }

    return {
      paymaster: ethers.getAddress(arr[0]),
      paymasterInput: ethers.getBytes(arr[1]),
    };
  }

  const bytes = ethers.getBytes(payload);
  const raw = ethers.decodeRlp(bytes.slice(1)) as string[];
  const transaction: TransactionLike = {
    type: EIP712_TX_TYPE,
    nonce: Number(handleNumber(raw[0])),
    maxPriorityFeePerGas: handleNumber(raw[1]),
    maxFeePerGas: handleNumber(raw[2]),
    gasLimit: handleNumber(raw[3]),
    to: handleAddress(raw[4]),
    value: handleNumber(raw[5]),
    data: raw[6],
    chainId: handleNumber(raw[10]),
    from: handleAddress(raw[11]),
    customData: {
      gasPerPubdata: handleNumber(raw[12]),
      factoryDeps: raw[13] as unknown as string[],
      customSignature: raw[14],
      paymasterParams: arrayToPaymasterParams(raw[15] as unknown as string[]),
    },
  };

  const ethSignature = {
    v: Number(handleNumber(raw[7])),
    r: raw[8],
    s: raw[9],
  };

  if (
    (ethers.hexlify(ethSignature.r) === '0x' ||
      ethers.hexlify(ethSignature.s) === '0x') &&
    !transaction.customData?.customSignature
  ) {
    return transaction;
  }

  if (
    ethSignature.v !== 0 &&
    ethSignature.v !== 1 &&
    !transaction.customData?.customSignature
  ) {
    throw new Error('Failed to parse signature!');
  }

  if (!transaction.customData?.customSignature) {
    transaction.signature = ethers.Signature.from(ethSignature);
  }

  transaction.hash = eip712TxHash(transaction, ethSignature);

  return transaction;
}

/**
 * Returns the custom signature from EIP712 transaction if provided,
 * otherwise returns the Ethereum signature in bytes representation.
 *
 * @param transaction The EIP712 transaction that may contain a custom signature.
 * If a custom signature is not present in the transaction, the `ethSignature` parameter will be used.
 * @param [ethSignature] The Ethereum transaction signature. This parameter is ignored if the transaction
 * object contains a custom signature.
 *
 * @example Get custom signature from the EIP712 transaction.
 *
 * import { utils, types } from "zksync-ethers";
 *
 * const tx: types.TransactionLike = {
 *   type: 113,
 *   nonce: 0,
 *   maxPriorityFeePerGas: 0n,
 *   maxFeePerGas: 0n,
 *   gasLimit: 0n,
 *   to: '0xa61464658AfeAf65CccaaFD3a512b69A83B77618',
 *   value: 1_000_000n,
 *   data: '0x',
 *   chainId: 270n,
 *   from: '0x36615Cf349d7F6344891B1e7CA7C72883F5dc049',
 *   customData: {
 *     gasPerPubdata: 50_000n,
 *     factoryDeps: [],
 *     customSignature:
 *       '0x307837373262396162343735386435636630386637643732303161646332653534383933616532376263666562323162396337643666643430393766346464653063303166376630353332323866346636643838653662663334333436343931343135363761633930363632306661653832633239333339393062353563613336363162',
 *     paymasterParams: {
 *       paymaster: '0xa222f0c183AFA73a8Bc1AFb48D34C88c9Bf7A174',
 *       paymasterInput: ethers.getBytes(
 *         '0x949431dc000000000000000000000000841c43fa5d8fffdb9efe3358906f7578d8700dd4000000000000000000000000000000000000000000000000000000000000000100000000000000000000000000000000000000000000000000000000000000600000000000000000000000000000000000000000000000000000000000000000'
 *       ),
 *     },
 *   },
 *   hash: '0xc0ba55587423e1ef281b06a9d684b481365897f37a6ad611d7619b1b7e0bc908',
 * };
 *
 * const signature = utils.getSignature(tx);
 * // signature = '0x307837373262396162343735386435636630386637643732303161646332653534383933616532376263666562323162396337643666643430393766346464653063303166376630353332323866346636643838653662663334333436343931343135363761633930363632306661653832633239333339393062353563613336363162'
 *
 * @example Get Ethereum transaction signature.
 *
 * import { utils } from "zksync-ethers";
 * import { ethers } from "ethers";
 *
 * const ethSignature = ethers.Signature.from(
 *   '0x73a20167b8d23b610b058c05368174495adf7da3a4ed4a57eb6dbdeb1fafc24aaf87530d663a0d061f69bb564d2c6fb46ae5ae776bbd4bd2a2a4478b9cd1b42a'
 * );
 * const signature =  utils.getSignature(undefined, ethSignature);
 * // signature = '0x73a20167b8d23b610b058c05368174495adf7da3a4ed4a57eb6dbdeb1fafc24aaf87530d663a0d061f69bb564d2c6fb46ae5ae776bbd4bd2a2a4478b9cd1b42a'
 */
function getSignature(
  transaction: any,
  ethSignature?: EthereumSignature
): Uint8Array {
  if (
    transaction?.customData?.customSignature &&
    transaction.customData.customSignature.length
  ) {
    return ethers.getBytes(transaction.customData.customSignature);
  }

  if (!ethSignature) {
    throw new Error('No signature provided!');
  }

  const r = ethers.getBytes(ethers.zeroPadValue(ethSignature.r, 32));
  const s = ethers.getBytes(ethers.zeroPadValue(ethSignature.s, 32));
  const v = ethSignature.v;

  return new Uint8Array([...r, ...s, v]);
}

/**
 * Returns the hash of an EIP712 transaction. If a custom signature is provided in the transaction,
 * it will be used to form the transaction hash. Otherwise, the Ethereum signature specified in the
 * `ethSignature` parameter will be used.
 *
 * @param transaction The EIP712 transaction that may contain a custom signature.
 * If a custom signature is not present in the transaction, the `ethSignature` parameter will be used.
 * @param [ethSignature] The Ethereum transaction signature. This parameter is ignored if the transaction
 * object contains a custom signature.
 *
 * @example Get transaction hash using custom signature from the transaction.
 *
 * import { utils } from "zksync-ethers";
 *
 * const tx: types.TransactionRequest = {
 *   type: 113,
 *   nonce: 0,
 *   maxPriorityFeePerGas: 0n,
 *   maxFeePerGas: 0n,
 *   gasLimit: 0n,
 *   to: '0xa61464658AfeAf65CccaaFD3a512b69A83B77618',
 *   value: 1_000_000n,
 *   data: '0x',
 *   chainId: 270n,
 *   from: '0x36615Cf349d7F6344891B1e7CA7C72883F5dc049',
 *   customData: {
 *     gasPerPubdata: 50_000n,
 *     factoryDeps: [],
 *     customSignature:
 *       '0x307837373262396162343735386435636630386637643732303161646332653534383933616532376263666562323162396337643666643430393766346464653063303166376630353332323866346636643838653662663334333436343931343135363761633930363632306661653832633239333339393062353563613336363162',
 *     paymasterParams: {
 *       paymaster: '0xa222f0c183AFA73a8Bc1AFb48D34C88c9Bf7A174',
 *       paymasterInput: ethers.getBytes(
 *         '0x949431dc000000000000000000000000841c43fa5d8fffdb9efe3358906f7578d8700dd4000000000000000000000000000000000000000000000000000000000000000100000000000000000000000000000000000000000000000000000000000000600000000000000000000000000000000000000000000000000000000000000000'
 *       ),
 *     },
 *   },
 * };
 *
 * const hash = utils.eip712TxHash(tx);
 * // hash = '0xc0ba55587423e1ef281b06a9d684b481365897f37a6ad611d7619b1b7e0bc908'
 *
 * @example Get transaction hash using Ethereum signature.
 *
 * import { utils } from "zksync-ethers";
 * import { ethers } from "ethers";
 *
 * const tx: types.TransactionRequest = {
 *   chainId: 270n,
 *   from: '0x36615Cf349d7F6344891B1e7CA7C72883F5dc049',
 *   to: '0xa61464658AfeAf65CccaaFD3a512b69A83B77618',
 *   value: 1_000_000n,
 * };
 * const signature = ethers.Signature.from(
 *   '0x73a20167b8d23b610b058c05368174495adf7da3a4ed4a57eb6dbdeb1fafc24aaf87530d663a0d061f69bb564d2c6fb46ae5ae776bbd4bd2a2a4478b9cd1b42a'
 * );
 * const hash = utils.eip712TxHash(tx, signature);
 * // hash = '0x8efdc7ce5f5a75ab945976c3e2b0c2a45e9f8e15ff940d05625ac5545cd9f870'
 */
export function eip712TxHash(
  transaction: Transaction | TransactionRequest,
  ethSignature?: EthereumSignature
): string {
  const signedDigest = EIP712Signer.getSignedDigest(transaction);
  const hashedSignature = ethers.keccak256(
    getSignature(transaction, ethSignature)
  );

  return ethers.keccak256(ethers.concat([signedDigest, hashedSignature]));
}

/**
 * Returns the hash of the L2 priority operation from a given transaction receipt and L2 address.
 *
 * @param txReceipt The receipt of the L1 transaction.
 * @param zkSyncAddress The address of the ZKsync Era main contract.
 *
 * @example
 *
 * import { Provider, types, utils } from "zksync-ethers";
 * import { ethers } from "ethers";
 *
 * const provider = Provider.getDefaultProvider(types.Network.Sepolia);
 * const ethProvider = ethers.getDefaultProvider("sepolia");
 * const l1Tx = "0xcca5411f3e514052f4a4ae1c2020badec6e0998adb52c09959c5f5ff15fba3a8";
 * const l1TxReceipt = await ethProvider.getTransactionReceipt(l1Tx);
 * if (l1TxReceipt) {
 *   const l2Hash = getL2HashFromPriorityOp(
 *     receipt as ethers.TransactionReceipt,
 *     await provider.getMainContractAddress()
 *   );
 * }
 */
export function getL2HashFromPriorityOp(
  txReceipt: ethers.TransactionReceipt,
  zkSyncAddress: Address
): string {
  let txHash: string | null = null;
  for (const log of txReceipt.logs) {
    if (!isAddressEq(log.address, zkSyncAddress)) {
      continue;
    }

    try {
      const priorityQueueLog = ZKSYNC_MAIN_ABI.parseLog({
        topics: log.topics as string[],
        data: log.data,
      });
      if (priorityQueueLog && priorityQueueLog.args.txHash !== null) {
        txHash = priorityQueueLog.args.txHash;
      }
    } catch {
      // skip
    }
  }
  if (!txHash) {
    throw new Error('Failed to parse tx logs!');
  }

  return txHash;
}

const ADDRESS_MODULO = 2n ** 160n;

/**
 * Converts the address that submitted a transaction to the inbox on L1 to the `msg.sender` viewed on L2.
 * Returns the `msg.sender` of the `L1->L2` transaction as the address of the contract that initiated the transaction.
 *
 * All available cases:
 * - During a normal transaction, if contract `A` calls contract `B`, the `msg.sender` is `A`.
 * - During `L1->L2` communication, if an EOA `X` calls contract `B`, the `msg.sender` is `X`.
 * - During `L1->L2` communication, if a contract `A` calls contract `B`, the `msg.sender` is `applyL1ToL2Alias(A)`.
 *
 * @param address The address of the contract.
 * @returns The transformed address representing the `msg.sender` on L2.
 *
 * @see
 * {@link undoL1ToL2Alias}.
 *
 * @example
 *
 * import { utils } from "zksync-ethers";
 *
 * const l1ContractAddress = "0x702942B8205E5dEdCD3374E5f4419843adA76Eeb";
 * const l2ContractAddress = utils.applyL1ToL2Alias(l1ContractAddress);
 * // l2ContractAddress = "0x813A42B8205E5DedCd3374e5f4419843ADa77FFC"
 */
export function applyL1ToL2Alias(address: string): string {
  return ethers.toBeHex(
    (BigInt(address) + BigInt(L1_TO_L2_ALIAS_OFFSET)) % ADDRESS_MODULO,
    20
  );
}

/**
 * Converts and returns the `msg.sender` viewed on L2 to the address that submitted a transaction to the inbox on L1.
 *
 * @param address The sender address viewed on L2.
 *
 * @see
 * {@link applyL1ToL2Alias}.
 *
 * @example
 *
 * import { utils } from "zksync-ethers";
 *
 * const l2ContractAddress = "0x813A42B8205E5DedCd3374e5f4419843ADa77FFC";
 * const l1ContractAddress = utils.undoL1ToL2Alias(l2ContractAddress);
 * // const l1ContractAddress = "0x702942B8205E5dEdCD3374E5f4419843adA76Eeb"
 */
export function undoL1ToL2Alias(address: string): string {
  let result = BigInt(address) - BigInt(L1_TO_L2_ALIAS_OFFSET);
  if (result < 0n) {
    result += ADDRESS_MODULO;
  }
  return ethers.toBeHex(result, 20);
}

/**
 * Returns the data needed for correct initialization of an L1 token counterpart on L2.
 *
 * @param l1TokenAddress The token address on L1.
 * @param provider The client that is able to work with contracts on a read-write basis.
 * @returns The encoded bytes which contains token name, symbol and decimals.
 *
 * @example
 *
 * import { utils, types } from "zksync-ethers";
 * import { ethers } from "ethers";
 *
 * const ethProvider = ethers.getDefaultProvider("sepolia");
 * const tokenL1 = "0x56E69Fa1BB0d1402c89E3A4E3417882DeA6B14Be";
 *
 * const calldata = await utils.getERC20DefaultBridgeData(tokenL1, ethProvider);
 */
export async function getERC20DefaultBridgeData(
  l1TokenAddress: string,
  provider: ethers.Provider
): Promise<string> {
  if (isAddressEq(l1TokenAddress, LEGACY_ETH_ADDRESS)) {
    l1TokenAddress = ETH_ADDRESS_IN_CONTRACTS;
  }
  const token = IERC20__factory.connect(l1TokenAddress, provider);

  const name = isAddressEq(l1TokenAddress, ETH_ADDRESS_IN_CONTRACTS)
    ? 'Ether'
    : await token.name();
  const symbol = isAddressEq(l1TokenAddress, ETH_ADDRESS_IN_CONTRACTS)
    ? 'ETH'
    : await token.symbol();
  const decimals = isAddressEq(l1TokenAddress, ETH_ADDRESS_IN_CONTRACTS)
    ? 18
    : await token.decimals();

  const coder = new AbiCoder();

  const nameBytes = coder.encode(['string'], [name]);
  const symbolBytes = coder.encode(['string'], [symbol]);
  const decimalsBytes = coder.encode(['uint256'], [decimals]);

  return coder.encode(
    ['bytes', 'bytes', 'bytes'],
    [nameBytes, symbolBytes, decimalsBytes]
  );
}

/**
 * Returns the calldata sent by an L1 ERC20 bridge to its L2 counterpart during token bridging.
 *
 * @param l1TokenAddress The token address on L1.
 * @param l1Sender The sender address on L1.
 * @param l2Receiver The recipient address on L2.
 * @param amount The gas fee for the number of tokens to bridge.
 * @param bridgeData Additional bridge data.
 *
 * @example
 *
 * import { Provider, utils, types } from "zksync-ethers";
 *
 * const provider = Provider.getDefaultProvider(types.Network.Sepolia);
 *
 * const l1TokenAddress = "0x56E69Fa1BB0d1402c89E3A4E3417882DeA6B14Be";
 * const l1Sender = "0x36615Cf349d7F6344891B1e7CA7C72883F5dc049";
 * const l2Receiver = "0x36615Cf349d7F6344891B1e7CA7C72883F5dc049";
 * const amount = 5;
 * const bridgeData = "0x00000000000000000000000000000000000000000000000000000000000000600000000000000000000000000000000
 * 0000000000000000000000000000000e0000000000000000000000000000000000000000000000000000000000000016000000000000000000000
 * 000000000000000000000000000000000000000000600000000000000000000000000000000000000000000000000000000000000020000000000
 * 000000000000000000000000000000000000000000000000000000543726f776e0000000000000000000000000000000000000000000000000000
 * 000000000000000000000000000000000000000000000000000000000000000060000000000000000000000000000000000000000000000000000
 * 0000000000020000000000000000000000000000000000000000000000000000000000000000543726f776e000000000000000000000000000000
 * 000000000000000000000000000000000000000000000000000000000000000000000000000000000000002000000000000000000000000000000
 * 00000000000000000000000000000000012";
 *
 * const calldata = await utils.getERC20BridgeCalldata(
 *   l1TokenAddress,
 *   l1Sender,
 *   l2Receiver,
 *   amount,
 *   bridgeData
 * );
 */
export async function getERC20BridgeCalldata(
  l1TokenAddress: string,
  l1Sender: string,
  l2Receiver: string,
  amount: BigNumberish,
  bridgeData: BytesLike
): Promise<string> {
  return L2_BRIDGE_ABI.encodeFunctionData('finalizeDeposit', [
    l1Sender,
    l2Receiver,
    l1TokenAddress,
    amount,
    bridgeData,
  ]);
}

/**
 * Validates signatures from non-contract account addresses (EOA).
 * Provides similar functionality to `ethers.js` but returns `true`
 * if the validation process succeeds, otherwise returns `false`.
 *
 * Called from {@link isSignatureCorrect} for non-contract account addresses.
 *
 * @param address The address which signs the `msgHash`.
 * @param msgHash The hash of the message.
 * @param signature The Ethers signature.
 *
 * @example
 *
 * import { Wallet, utils } from "zksync-ethers";
 * import { ethers } from "ethers";
 *
 * const ADDRESS = "<WALLET_ADDRESS>";
 * const PRIVATE_KEY = "<WALLET_PRIVATE_KEY>";
 *
 * const message = "Hello, world!";
 * const signature = await new Wallet(PRIVATE_KEY).signMessage(message);
 * // ethers.Wallet can be used as well
 * // const signature =  await new ethers.Wallet(PRIVATE_KEY).signMessage(message);
 *
 * const isValidSignature = await utils.isECDSASignatureCorrect(ADDRESS, message, signature);
 * // isValidSignature = true
 */
function isECDSASignatureCorrect(
  address: string,
  msgHash: string,
  signature: SignatureLike
): boolean {
  try {
    return isAddressEq(address, ethers.recoverAddress(msgHash, signature));
  } catch {
    // In case ECDSA signature verification has thrown an error,
    // we simply consider the signature as incorrect.
    return false;
  }
}

/**
 * Called from {@link isSignatureCorrect} for contract account addresses.
 * The function returns `true` if the validation process results
 * in the {@link EIP1271_MAGIC_VALUE}.
 *
 * @param provider The provider.
 * @param address The sender address.
 * @param msgHash The hash of the message.
 * @param signature The Ethers signature.
 *
 * @see
 * {@link isMessageSignatureCorrect} and {@link isTypedDataSignatureCorrect} to validate signatures.
 *
 * @example
 *
 * import { MultisigECDSASmartAccount, Provider, utils } from "zksync-ethers";
 * import { ethers } from "ethers";
 *
 * const ADDRESS = "<MULTISIG ACCOUNT ADDRESS>";
 * const PRIVATE_KEY1 = "<FIRST PRIVATE KEY>;
 * const PRIVATE_KEY2 = "<SECOND PRIVATE KEY>;
 * const provider = Provider.getDefaultProvider(types.Network.Sepolia);
 *
 * const account = MultisigECDSASmartAccount.create(
 *   ADDRESS,
 *   [PRIVATE_KEY1, PRIVATE_KEY2],
 *   provider
 * );
 *
 * const message = "Hello World";
 * const signature = await account.signMessage(message);
 * const magicValue = await utils.isEIP1271SignatureCorrect(provider, ADDRESS, msgHash, signature);
 * // magicValue = "0x1626ba7e"
 */
async function isEIP1271SignatureCorrect(
  provider: Provider,
  address: string,
  msgHash: string,
  signature: SignatureLike
): Promise<boolean> {
  const accountContract = new ethers.Contract(
    address,
    IERC1271.fragments,
    provider
  );

  // This line may throw an exception if the contract does not implement the EIP1271 correctly.
  // But it may also throw an exception in case the internet connection is lost.
  // It is the caller's responsibility to handle the exception.
  const result = await accountContract.isValidSignature(msgHash, signature);

  return result === EIP1271_MAGIC_VALUE;
}

/**
 * Called from {@link isMessageSignatureCorrect} and {@link isTypedDataSignatureCorrect}.
 * Returns whether the account abstraction signature is correct.
 * Signature can be created using EIP1271 or ECDSA.
 *
 * @param provider The provider.
 * @param address The sender address.
 * @param msgHash The hash of the message.
 * @param signature The Ethers signature.
 *
 * @example
 *
 * import { Provider, utils } from "zksync-ethers";
 * import { ethers } from "ethers";
 *
 * const ADDRESS = "0x36615Cf349d7F6344891B1e7CA7C72883F5dc049";
 * const MSG_HASH = "<WALLET_PRIVATE_KEY>";
 * const provider = Provider.getDefaultProvider(types.Network.Sepolia);
 *
 * const isCorrect = await utils.isSignatureCorrect(
 *   provider,
 *   "0x36615Cf349d7F6344891B1e7CA7C72883F5dc049",
 *   "0xb453bd4e271eed985cbab8231da609c4ce0a9cf1f763b6c1594e76315510e0f1",
 *   "0xb04f825363596418c630425916f73447d636094a75e47b45e2eb59d8a6c7d5035355f03b903b84700376f0efa23f3b095815776c5c6daf2b371a0a61b5f703451b"
 * );
 * // isCorrect = true
 */
async function isSignatureCorrect(
  provider: Provider,
  address: string,
  msgHash: string,
  signature: SignatureLike
): Promise<boolean> {
  const code = await provider.getCode(address);
  const isContractAccount = ethers.getBytes(code).length !== 0;

  if (!isContractAccount) {
    return isECDSASignatureCorrect(address, msgHash, signature);
  } else {
    return await isEIP1271SignatureCorrect(
      provider,
      address,
      msgHash,
      signature
    );
  }
}

/**
 * Returns whether the account abstraction message signature is correct.
 * Signature can be created using EIP1271 or ECDSA.
 *
 * @param provider The provider.
 * @param address The sender address.
 * @param message The hash of the message.
 * @param signature The Ethers signature.
 *
 * @example
 *
 * import { Wallet, utils, Provider } from "zksync-ethers";
 * import { ethers } from "ethers";
 *
 * const ADDRESS = "<WALLET_ADDRESS>";
 * const PRIVATE_KEY = "<WALLET_PRIVATE_KEY>";
 * const provider = Provider.getDefaultProvider(types.Network.Sepolia);
 *
 * const message = "Hello, world!";
 * const signature = await new Wallet(PRIVATE_KEY).signMessage(message);
 * // ethers.Wallet can be used as well
 * // const signature =  await new ethers.Wallet(PRIVATE_KEY).signMessage(message);
 *
 * const isValidSignature = await utils.isMessageSignatureCorrect(provider, ADDRESS, message, signature);
 * // isValidSignature = true
 */
export async function isMessageSignatureCorrect(
  provider: Provider,
  address: string,
  message: Uint8Array | string,
  signature: SignatureLike
): Promise<boolean> {
  const msgHash = ethers.hashMessage(message);
  return await isSignatureCorrect(provider, address, msgHash, signature);
}

/**
 * Returns whether the account abstraction EIP712 signature is correct.
 *
 * @param provider The provider.
 * @param address The sender address.
 * @param domain The domain data.
 * @param types A map of records pointing from field name to field type.
 * @param value A single record value.
 * @param signature The Ethers signature.
 *
 * @example
 *
 * import { Wallet, utils, Provider, EIP712Signer } from "zksync-ethers";
 * import { ethers } from "ethers";
 *
 * const ADDRESS = "<WALLET_ADDRESS>";
 * const PRIVATE_KEY = "<WALLET_PRIVATE_KEY>";
 * const provider = Provider.getDefaultProvider(types.Network.Sepolia);
 *
 * const tx: types.TransactionRequest = {
 *   type: 113,
 *   chainId: 270,
 *   from: ADDRESS,
 *   to: "0xa61464658AfeAf65CccaaFD3a512b69A83B77618",
 *   value: 7_000_000n,
 * };
 *
 * const eip712Signer = new EIP712Signer(
 *   new Wallet(PRIVATE_KEY), // or new ethers.Wallet(PRIVATE_KEY),
 *   Number((await provider.getNetwork()).chainId)
 * );
 *
 * const signature = await eip712Signer.sign(tx);
 *
 * const isValidSignature = await utils.isTypedDataSignatureCorrect(
 *  provider,
 *  ADDRESS,
 *  await eip712Signer.getDomain(),
 *  utils.EIP712_TYPES,
 *  EIP712Signer.getSignInput(tx),
 *  signature
 * );
 * // isValidSignature = true
 */
export async function isTypedDataSignatureCorrect(
  provider: Provider,
  address: string,
  domain: ethers.TypedDataDomain,
  types: Record<string, Array<ethers.TypedDataField>>,
  value: Record<string, any>,
  signature: SignatureLike
): Promise<boolean> {
  const msgHash = ethers.TypedDataEncoder.hash(domain, types, value);
  return await isSignatureCorrect(provider, address, msgHash, signature);
}

/**
 * @deprecated In favor of {@link provider.estimateDefaultBridgeDepositL2Gas}
 *
 * Returns an estimation of the L2 gas required for token bridging via the default ERC20 bridge.
 *
 * @param providerL1 The Ethers provider for the L1 network.
 * @param providerL2 The ZKsync provider for the L2 network.
 * @param token The address of the token to be bridged.
 * @param amount The deposit amount.
 * @param to The recipient address on the L2 network.
 * @param from The sender address on the L1 network.
 * @param gasPerPubdataByte The current gas per byte of pubdata.
 *
 * @example
 *
 * import { Provider, utils, types } from "zksync-ethers";
 * import { ethers } from "ethers";
 *
 * const provider = Provider.getDefaultProvider(types.Network.Sepolia);
 * const ethProvider = ethers.getDefaultProvider("sepolia");
 *
 * const token = "0x0000000000000000000000000000000000000001";
 * const amount = 5;
 * const to = "0x36615Cf349d7F6344891B1e7CA7C72883F5dc049";
 * const from = "0x36615Cf349d7F6344891B1e7CA7C72883F5dc049";
 * const gasPerPubdataByte = utils.REQUIRED_L1_TO_L2_GAS_PER_PUBDATA_LIMIT;
 *
 * const gas = await utils.estimateDefaultBridgeDepositL2Gas(
 *   ethProvider,
 *   provider,
 *   token,
 *   amount,
 *   to,
 *   from,
 *   gasPerPubdataByte
 * );
 * // gas = 355_704
 */
export async function estimateDefaultBridgeDepositL2Gas(
  providerL1: ethers.Provider,
  providerL2: Provider,
  token: Address,
  amount: BigNumberish,
  to: Address,
  from?: Address,
  gasPerPubdataByte?: BigNumberish
): Promise<bigint> {
  // If the `from` address is not provided, we use a random address, because
  // due to storage slot aggregation, the gas estimation will depend on the address
  // and so estimation for the zero address may be smaller than for the sender.
  from ??= ethers.Wallet.createRandom().address;
  token = isAddressEq(token, LEGACY_ETH_ADDRESS)
    ? ETH_ADDRESS_IN_CONTRACTS
    : token;
  if (await providerL2.isBaseToken(token)) {
    return await providerL2.estimateL1ToL2Execute({
      contractAddress: to,
      gasPerPubdataByte: gasPerPubdataByte,
      caller: from,
      calldata: '0x',
      l2Value: amount,
    });
  } else {
    const bridgeAddresses = await providerL2.getDefaultBridgeAddresses();

    const value = 0;
    const l1BridgeAddress = bridgeAddresses.sharedL1;
    const l2BridgeAddress = bridgeAddresses.sharedL2;
    const bridgeData = await getERC20DefaultBridgeData(token, providerL1);

    return await estimateCustomBridgeDepositL2Gas(
      providerL2,
      l1BridgeAddress,
      l2BridgeAddress,
      token,
      amount,
      to,
      bridgeData,
      from,
      gasPerPubdataByte,
      value
    );
  }
}

/**
 * Scales the provided gas limit using a coefficient to ensure acceptance of L1->L2 transactions.
 *
 * This function adjusts the gas limit by multiplying it with a coefficient calculated from the
 * `L1_FEE_ESTIMATION_COEF_NUMERATOR` and `L1_FEE_ESTIMATION_COEF_DENOMINATOR` constants.
 *
 * @param gasLimit - The gas limit to be scaled.
 *
 * @example
 *
 * import { utils } from "zksync-ethers";
 *
 * const scaledGasLimit = utils.scaleGasLimit(10_000);
 * // scaledGasLimit = 12_000
 */
export function scaleGasLimit(gasLimit: bigint): bigint {
  return (
    (gasLimit * BigInt(L1_FEE_ESTIMATION_COEF_NUMERATOR)) /
    BigInt(L1_FEE_ESTIMATION_COEF_DENOMINATOR)
  );
}

/**
 * @deprecated In favor of {@link provider.estimateCustomBridgeDepositL2Gas}
 *
 * Returns an estimation of the L2 gas required for token bridging via the custom ERC20 bridge.
 *
 * @param providerL2 The ZKsync provider for the L2 network.
 * @param l1BridgeAddress The address of the custom L1 bridge.
 * @param l2BridgeAddress The address of the custom L2 bridge.
 * @param token The address of the token to be bridged.
 * @param amount The deposit amount.
 * @param to The recipient address on the L2 network.
 * @param bridgeData Additional bridge data.
 * @param from The sender address on the L1 network.
 * @param gasPerPubdataByte The current gas per byte of pubdata.
 * @param l2Value The `msg.value` of L2 transaction.
 *
 * @example
 *
 * import { Provider, utils, types } from "zksync-ethers";
 *
 * const provider = Provider.getDefaultProvider(types.Network.Sepolia);
 *
 * const l1BridgeAddress = "0x3e8b2fe58675126ed30d0d12dea2a9bda72d18ae";
 * const l2BridgeAddress = "0x681a1afdc2e06776816386500d2d461a6c96cb45";
 * const token = "0x56E69Fa1BB0d1402c89E3A4E3417882DeA6B14Be";
 * const amount = 5;
 * const to = "0x36615Cf349d7F6344891B1e7CA7C72883F5dc049";
 * const bridgeData = "0x00000000000000000000000000000000000000000000000000000000000000600000000000000000000000000000000
 * 0000000000000000000000000000000e0000000000000000000000000000000000000000000000000000000000000016000000000000000000000
 * 000000000000000000000000000000000000000000600000000000000000000000000000000000000000000000000000000000000020000000000
 * 000000000000000000000000000000000000000000000000000000543726f776e0000000000000000000000000000000000000000000000000000
 * 000000000000000000000000000000000000000000000000000000000000000060000000000000000000000000000000000000000000000000000
 * 0000000000020000000000000000000000000000000000000000000000000000000000000000543726f776e000000000000000000000000000000
 * 000000000000000000000000000000000000000000000000000000000000000000000000000000000000002000000000000000000000000000000
 * 00000000000000000000000000000000012";
 * const from = "0x36615Cf349d7F6344891B1e7CA7C72883F5dc049";
 * const gasPerPubdataByte = utils.REQUIRED_L1_TO_L2_GAS_PER_PUBDATA_LIMIT;
 * const l2Value = 0;
 *
 * const gas = await utils.estimateCustomBridgeDepositL2Gas(
 *   provider,
 *   l1BridgeAddress,
 *   l2BridgeAddress,
 *   token,
 *   amount,
 *   to,
 *   bridgeData,
 *   from,
 *   gasPerPubdataByte,
 *   l2Value
 * );
 * // gas = 683_830
 */
export async function estimateCustomBridgeDepositL2Gas(
  providerL2: Provider,
  l1BridgeAddress: Address,
  l2BridgeAddress: Address,
  token: Address,
  amount: BigNumberish,
  to: Address,
  bridgeData: BytesLike,
  from: Address,
  gasPerPubdataByte?: BigNumberish,
  l2Value?: BigNumberish
): Promise<bigint> {
  const calldata = await getERC20BridgeCalldata(
    token,
    from,
    to,
    amount,
    bridgeData
  );
  return await providerL2.estimateL1ToL2Execute({
    caller: applyL1ToL2Alias(l1BridgeAddress),
    contractAddress: l2BridgeAddress,
    gasPerPubdataByte: gasPerPubdataByte,
    calldata: calldata,
    l2Value: l2Value,
  });
}

/**
 * Creates a JSON string from an object, including support for serializing bigint types.
 *
 * @param object The object to serialize to JSON.
 *
 * @example
 *
 * import { utils } from "zksync-ethers";
 *
 * const json = utils.toJSON({gasLimit: 1_000n})
 * // {"gasLimit": 1000}
 */
export function toJSON(object: any): string {
  return JSON.stringify(
    object,
    (_, value) => {
      if (typeof value === 'bigint') {
        return value.toString(); // Convert BigInt to string
      }
      return value;
    },
    2
  );
}

/**
 * Compares stringified addresses, taking into account the fact that
 * addresses might be represented in different casing.
 *
 * @param a - The first address to compare.
 * @param b - The second address to compare.
 * @returns A boolean indicating whether the addresses are equal.
 *
 * @example
 *
 * import { utils } from "zksync-ethers";
 *
 * const address1 = "0x36615Cf349d7F6344891B1e7CA7C72883F5dc049";
 * const address2 = "0x36615cf349d7f6344891b1e7ca7c72883f5dc049";
 * const isEqual = utils.isAddressEq(address1, address2);
 * // true
 */
export function isAddressEq(a: Address, b: Address): boolean {
  return a.toLowerCase() === b.toLowerCase();
}

export function encodeNTVAssetId(chainId: bigint, address: string) {
  const abi = new AbiCoder();
  const hex = abi.encode(
    ['uint256', 'address', 'address'],
    [chainId, L2_NATIVE_TOKEN_VAULT_ADDRESS, address]
  );
  return ethers.keccak256(hex);
}

export async function ethAssetId(provider: ethers.Provider) {
  const network = await provider.getNetwork();

  return encodeNTVAssetId(network.chainId, ETH_ADDRESS_IN_CONTRACTS);
}

interface WithToken {
  token: Address;
}

interface WithAssetId {
  assetId: BytesLike;
}

// For backwards compatibility and easier interface lots of methods
// will continue to allow providing either token or assetId
export type WithTokenOrAssetId = WithToken | WithAssetId;

export async function resolveAssetId(
  info: WithTokenOrAssetId,
  ntvContract: ethers.Contract
): Promise<[BytesLike, boolean]> {
  const potentialAssetId = (info as any).assetId;
  if (potentialAssetId) {
    return [potentialAssetId, false];
  }

  let token = (info as any).token as Address;
  if (!token) {
    throw new Error('Neither token nor assetId were provided');
  }

  if (isAddressEq(token, LEGACY_ETH_ADDRESS)) {
    token = ETH_ADDRESS_IN_CONTRACTS;
  }

  // In case only token is provided, we expect that it is a token inside Native Token Vault
  const assetIdFromNTV = await ntvContract.assetId(token);

  if (assetIdFromNTV && assetIdFromNTV !== ethers.ZeroHash) {
    return [assetIdFromNTV, false];
  }

  // Okay, the token have not been registered within the Native token vault.
  // There are two cases when it is possible:
  // - The token is native to L1 (it may or may not be bridged), but it has not been
  // registered within NTV after the Gateway upgrade. We assume that this is not the case
  // as the SDK is expected to work only after the full migration is done.
  // - The token is native to the current chain and it has never been bridged.

  const network = await ntvContract.runner?.provider?.getNetwork();

  if (!network) {
    throw new Error('Can not derive assetId since chainId is not available');
  }

  const ntvAssetId = encodeNTVAssetId(network.chainId, token);

  return [ntvAssetId, true];
}

export function encodeNTVTransferData(
  amount: bigint,
  receiver: Address,
  token: Address
) {
  return new AbiCoder().encode(
    ['uint256', 'address', 'address'],
    [amount, receiver, token]
  );
}

export function encodeSecondBridgeDataV1(
  assetId: string,
  transferData: string
) {
  const abi = new AbiCoder();
  const data = abi.encode(['bytes32', 'bytes'], [assetId, transferData]);

  return ethers.concat(['0x01', data]);
}<|MERGE_RESOLUTION|>--- conflicted
+++ resolved
@@ -234,11 +234,7 @@
  *
  * @readonly
  */
-<<<<<<< HEAD
-export const L1_RECOMMENDED_MIN_ERC20_DEPOSIT_GAS_LIMIT = 800_000;
-=======
 export const L1_RECOMMENDED_MIN_ERC20_DEPOSIT_GAS_LIMIT = 1_000_000;
->>>>>>> ce97d7c3
 
 /**
  * Gas limit used for displaying the error messages when the
