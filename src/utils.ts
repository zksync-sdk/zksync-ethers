--- conflicted
+++ resolved
@@ -193,7 +193,7 @@
 /**
  * Represents an interoperability transaction type.
  *
- * @constant
+ * @readonly
  */
 export const INTEROP_TX_TYPE = 0xfd;
 
@@ -1606,15 +1606,11 @@
   return a.toLowerCase() === b.toLowerCase();
 }
 
-<<<<<<< HEAD
-export function encodeNTVAssetId(chainId: bigint, address: string) {
-=======
 /* Returns the assetId for a token in the Native Token Vault with specific origin chainId and address*/
 export function encodeNativeTokenVaultAssetId(
   chainId: bigint,
   address: string
 ) {
->>>>>>> 2e994210
   const abi = new AbiCoder();
   const hex = abi.encode(
     ['uint256', 'address', 'address'],
@@ -1623,40 +1619,6 @@
   return ethers.keccak256(hex);
 }
 
-<<<<<<< HEAD
-export async function ethAssetId(provider: ethers.Provider) {
-  const network = await provider.getNetwork();
-
-  return encodeNTVAssetId(network.chainId, ETH_ADDRESS_IN_CONTRACTS);
-}
-
-interface WithToken {
-  token: Address;
-}
-
-interface WithAssetId {
-  assetId: BytesLike;
-}
-
-// For backwards compatibility and easier interface lots of methods
-// will continue to allow providing either token or assetId
-export type WithTokenOrAssetId = WithToken | WithAssetId;
-
-export async function resolveAssetId(
-  info: WithTokenOrAssetId,
-  ntvContract: ethers.Contract
-): Promise<[BytesLike, boolean]> {
-  const potentialAssetId = (info as any).assetId;
-  if (potentialAssetId) {
-    return [potentialAssetId, false];
-  }
-
-  let token = (info as any).token as Address;
-  if (!token) {
-    throw new Error('Neither token nor assetId were provided');
-  }
-
-=======
 /**
  * Resolves the assetId for a token
  **/
@@ -1664,7 +1626,6 @@
   token: Address,
   ntvContract: IL1NativeTokenVault
 ): Promise<BytesLike> {
->>>>>>> 2e994210
   if (isAddressEq(token, LEGACY_ETH_ADDRESS)) {
     token = ETH_ADDRESS_IN_CONTRACTS;
   }
@@ -1673,11 +1634,7 @@
   const assetIdFromNTV = await ntvContract.assetId(token);
 
   if (assetIdFromNTV && assetIdFromNTV !== ethers.ZeroHash) {
-<<<<<<< HEAD
-    return [assetIdFromNTV, false];
-=======
     return assetIdFromNTV;
->>>>>>> 2e994210
   }
 
   // Okay, the token have not been registered within the Native token vault.
@@ -1693,14 +1650,6 @@
     throw new Error('Can not derive assetId since chainId is not available');
   }
 
-<<<<<<< HEAD
-  const ntvAssetId = encodeNTVAssetId(network.chainId, token);
-
-  return [ntvAssetId, true];
-}
-
-export function encodeNTVTransferData(
-=======
   const ntvAssetId = encodeNativeTokenVaultAssetId(network.chainId, token);
 
   return ntvAssetId;
@@ -1715,7 +1664,6 @@
  * @returns {string} The ABI-encoded transfer data
  **/
 export function encodeNativeTokenVaultTransferData(
->>>>>>> 2e994210
   amount: bigint,
   receiver: Address,
   token: Address
@@ -1726,9 +1674,6 @@
   );
 }
 
-<<<<<<< HEAD
-export function encodeSecondBridgeDataV1(
-=======
 /**
  * Encodes asset transfer data for BridgeHub contract, using v1 encoding scheme (introduced in v26 upgrade).
  * Can be utilized to encode deposit initiation data.
@@ -1736,7 +1681,6 @@
  * @param {string} assetId - encoded token asset ID
  * @param {string} transferData - encoded transfer data, see `encodeNativeTokenVaultTransferData`
  */ export function encodeSecondBridgeDataV1(
->>>>>>> 2e994210
   assetId: string,
   transferData: string
 ) {
@@ -1744,4 +1688,42 @@
   const data = abi.encode(['bytes32', 'bytes'], [assetId, transferData]);
 
   return ethers.concat(['0x01', data]);
+}
+
+export function encodeNTVAssetId(chainId: bigint, address: string) {
+  const abi = new AbiCoder();
+  const hex = abi.encode(
+    ['uint256', 'address', 'address'],
+    [chainId, L2_NATIVE_TOKEN_VAULT_ADDRESS, address]
+  );
+  return ethers.keccak256(hex);
+}
+
+export async function ethAssetId(provider: ethers.Provider) {
+  const network = await provider.getNetwork();
+
+  return encodeNTVAssetId(network.chainId, ETH_ADDRESS_IN_CONTRACTS);
+}
+
+interface WithToken {
+  token: Address;
+}
+
+interface WithAssetId {
+  assetId: BytesLike;
+}
+
+// For backwards compatibility and easier interface lots of methods
+// will continue to allow providing either token or assetId
+export type WithTokenOrAssetId = WithToken | WithAssetId;
+
+export function encodeNTVTransferData(
+  amount: bigint,
+  receiver: Address,
+  token: Address
+) {
+  return new AbiCoder().encode(
+    ['uint256', 'address', 'address'],
+    [amount, receiver, token]
+  );
 }