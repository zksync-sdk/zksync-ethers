--- conflicted
+++ resolved
@@ -1489,11 +1489,7 @@
       populated.type = EIP712_TX_TYPE;
       populated.value ??= 0;
       populated.data ??= '0x';
-<<<<<<< HEAD
       populated.customData = this._fillCustomData(tx.customData ?? {});
-=======
-      populated.customData = this._fillCustomData(tx.customData);
->>>>>>> dcbb6636
       populated.nonce = populated.nonce ?? (await this.getNonce('pending'));
       populated.chainId =
         populated.chainId ?? (await this.provider.getNetwork()).chainId;
