import * as chai from 'chai';
import '../custom-matchers';
import {Provider, types, utils, Wallet} from '../../src';
import {ethers} from 'ethers';
import * as fs from 'fs';
import {
  ITestnetERC20Token__factory,
  IL2NativeTokenVault__factory,
  IL1NativeTokenVault__factory,
  IL1AssetRouter__factory,
} from '../../src/typechain';
import {
  IS_ETH_BASED,
  ADDRESS1,
  PRIVATE_KEY1,
  MNEMONIC1,
  ADDRESS2,
  DAI_L1,
  APPROVAL_TOKEN,
  PAYMASTER,
  L1_CHAIN_URL,
  L2_CHAIN_URL,
<<<<<<< HEAD
  NTV_ADDRESS,
=======
  NON_ETH_BASED_ETH_L2_ADDRESS,
  DAI_L2,
>>>>>>> dcbb6636
} from '../utils';

const {expect} = chai;

describe('Wallet', () => {
  const provider = new Provider(L2_CHAIN_URL);
  const ethProvider = ethers.getDefaultProvider(L1_CHAIN_URL);
  const wallet = new Wallet(PRIVATE_KEY1, provider, ethProvider);

  describe('#constructor()', () => {
    it('`Wallet(privateKey, provider)` should return a `Wallet` with L2 provider', async () => {
      const wallet = new Wallet(PRIVATE_KEY1, provider);

      expect(wallet.signingKey.privateKey).to.be.equal(PRIVATE_KEY1);
      expect(wallet.provider).to.be.equal(provider);
    });

    it('`Wallet(privateKey, provider, ethProvider)` should return a `Wallet` with L1 and L2 provider', async () => {
      const wallet = new Wallet(PRIVATE_KEY1, provider, ethProvider);

      expect(wallet.signingKey.privateKey).to.be.equal(PRIVATE_KEY1);
      expect(wallet.provider).to.be.equal(provider);
      expect(wallet.providerL1).to.be.equal(ethProvider);
    });
  });

  describe('#getMainContract()', () => {
    it('should return the main contract', async () => {
      const result = await wallet.getMainContract();
      expect(result).not.to.be.null;
    });
  });

  describe('#getBridgehubContract()', () => {
    it('should return the bridgehub contract', async () => {
      const result = await wallet.getBridgehubContract();
      expect(result).not.to.be.null;
    });
  });

  describe('#getL1BridgeContracts()', () => {
    it('should return the L1 bridge contracts', async () => {
      const result = await wallet.getL1BridgeContracts();
      expect(result).not.to.be.null;
    });
  });

  describe('#isETHBasedChain()', () => {
    it('should return whether the chain is ETH-based or not', async () => {
      const result = await wallet.isETHBasedChain();
      expect(result).to.be.equal(IS_ETH_BASED);
    });
  });

  describe('#getBaseToken()', () => {
    it('should return base token', async () => {
      const result = await wallet.getBaseToken();
      IS_ETH_BASED
        ? expect(result).to.be.equal(utils.ETH_ADDRESS_IN_CONTRACTS)
        : expect(result).not.to.be.null;
    });
  });

  describe('#getBalanceL1()', () => {
    it('should return a L1 balance', async () => {
      const result = await wallet.getBalanceL1();
      expect(result > 0n).to.be.true;
    });
  });

  describe('#getAllowanceL1()', () => {
    it('should return an allowance of L1 token', async () => {
      const result = await wallet.getAllowanceL1(DAI_L1);
      expect(result >= 0n).to.be.true;
    });
  });

  describe('#l2TokenAddress()', () => {
    it('should return the L2 base address', async () => {
      const baseToken = await provider.getBaseTokenContractAddress();
      const result = await wallet.l2TokenAddress(baseToken);
      expect(result).to.be.equal(utils.L2_BASE_TOKEN_ADDRESS);
    });

    it('should return the L2 ETH address', async () => {
      if (!IS_ETH_BASED) {
        const result = await wallet.l2TokenAddress(utils.LEGACY_ETH_ADDRESS);
        expect(result).not.to.be.null;
      }
    });

    it('should return the L2 DAI address', async () => {
      const result = await wallet.l2TokenAddress(DAI_L1);
      expect(result).not.to.be.null;
    });
  });

  describe('#l1TokenAddress()', () => {
    if (IS_ETH_BASED) {
      it('should return the L1 ETH address', async () => {
        const result = await wallet.l1TokenAddress(utils.L2_BASE_TOKEN_ADDRESS);
        expect(result).to.be.equal(utils.LEGACY_ETH_ADDRESS);
      });
    } else {
      it('should return the L1 BASE address', async () => {
        const result = await wallet.l1TokenAddress(utils.L2_BASE_TOKEN_ADDRESS);
        expect(result).not.to.be.null;
      });

      it('should return the L1 ETH address', async () => {
        const result = await wallet.l1TokenAddress(
          NON_ETH_BASED_ETH_L2_ADDRESS
        );
        expect(result).to.be.equal(utils.LEGACY_ETH_ADDRESS);
      });
    }

    it('should return the L1 DAI address', async () => {
      const result = await wallet.l1TokenAddress(DAI_L2);
      expect(result).not.to.be.null;
    });
  });

  describe('#approveERC20()', () => {
    it('should approve a L1 token', async () => {
      const tx = await wallet.approveERC20(DAI_L1, 5);
      const result = await tx.wait();
      expect(result).not.to.be.null;
    });

    it('should throw an error when approving ETH token', async () => {
      try {
        await wallet.approveERC20(utils.LEGACY_ETH_ADDRESS, 5);
      } catch (e) {
        expect((e as Error).message).to.be.equal(
          "ETH token can't be approved! The address of the token does not exist on L1."
        );
      }
    });
  });

  describe('#getBaseCost()', () => {
    it('should return a base cost of L1 transaction', async () => {
      const result = await wallet.getBaseCost({gasLimit: 100_000});
      expect(result).not.to.be.null;
    });
  });

  describe('#getBalance()', () => {
    it('should return a `Wallet` balance', async () => {
      const result = await wallet.getBalance();
      expect(result > 0n).to.be.true;
    });
  });

  describe('#getAllBalances()', () => {
    it('should return the all balances', async () => {
      const result = await wallet.getAllBalances();
      const expected = IS_ETH_BASED ? 2 : 3;
      expect(Object.keys(result)).to.have.lengthOf(expected);
    });
  });

  describe('#getL2BridgeContracts()', () => {
    it('should return a L2 bridge contracts', async () => {
      const result = await wallet.getL2BridgeContracts();
      expect(result).not.to.be.null;
    });
  });

  describe('#getAddress()', () => {
    it('should return the `Wallet` address', async () => {
      const result = await wallet.getAddress();
      expect(result).to.be.equal(ADDRESS1);
    });
  });

  describe('#ethWallet()', () => {
    it('should return a L1 `Wallet`', async () => {
      const wallet = new Wallet(PRIVATE_KEY1, provider, ethProvider);
      const ethWallet = wallet.ethWallet();
      expect(ethWallet.signingKey.privateKey).to.be.equal(PRIVATE_KEY1);
      expect(ethWallet.provider).to.be.equal(ethProvider);
    });

    it('should throw  an error when L1 `Provider` is not specified in constructor', async () => {
      const wallet = new Wallet(PRIVATE_KEY1, provider);
      try {
        wallet.ethWallet();
      } catch (e) {
        expect((e as Error).message).to.be.equal(
          'L1 provider is missing! Specify an L1 provider using `Wallet.connectToL1()`.'
        );
      }
    });
  });

  describe('#connect()', () => {
    it('should return a `Wallet` with provided `provider` as L2 provider', async () => {
      let wallet = new Wallet(PRIVATE_KEY1);
      wallet = wallet.connect(provider);
      expect(wallet.signingKey.privateKey).to.be.equal(PRIVATE_KEY1);
      expect(wallet.provider).to.be.equal(provider);
    });
  });

  describe('#connectL1()', () => {
    it('should return a `Wallet` with provided `provider` as L1 provider', async () => {
      let wallet = new Wallet(PRIVATE_KEY1);
      wallet = wallet.connectToL1(ethProvider);
      expect(wallet.signingKey.privateKey).to.be.equal(PRIVATE_KEY1);
      expect(wallet.providerL1).to.be.equal(ethProvider);
    });
  });

  describe('#getDeploymentNonce()', () => {
    it('should return a deployment nonce', async () => {
      const result = await wallet.getDeploymentNonce();
      expect(result).not.to.be.null;
    });
  });

  describe('#populateTransaction()', () => {
    it('should return a populated transaction', async () => {
      const tx = {
        to: ADDRESS2,
        value: 7_000_000_000n,
        type: utils.EIP712_TX_TYPE,
        from: ADDRESS1,
        nonce: await wallet.getNonce('pending'),
        gasLimit: 154_379n,
        chainId: 270n,
        data: '0x',
        customData: {gasPerPubdata: 50_000, factoryDeps: []},
        maxPriorityFeePerGas: 0n,
        maxFeePerGas: 100_000_000n,
      };

      const result = await wallet.populateTransaction({
        type: utils.EIP712_TX_TYPE,
        to: ADDRESS2,
        value: 7_000_000_000,
      });
      expect(result).to.be.deepEqualExcluding(tx, [
        'gasLimit',
        'chainId',
        'chainId',
        'customData',
      ]);
      expect(BigInt(result.gasLimit!) > 0n).to.be.true;
    }).timeout(25_000);

    it('should return a populated transaction with default values if are omitted', async () => {
      const tx = {
        to: ADDRESS2,
        value: 7_000_000n,
        type: 113,
        data: '0x',
        from: ADDRESS1,
        nonce: await wallet.getNonce('pending'),
        chainId: 270n,
        customData: {gasPerPubdata: 50_000, factoryDeps: []},
        maxFeePerGas: 1_200_000_000n,
        maxPriorityFeePerGas: 1_000_000_000n,
      };
      const result = await wallet.populateTransaction({
        to: ADDRESS2,
        value: 7_000_000,
      });
      expect(result).to.be.deepEqualExcluding(tx, [
        'gasLimit',
        'chainId',
        'maxFeePerGas',
        'maxPriorityFeePerGas',
        'chainId',
        'customData',
      ]);
      expect(BigInt(result.gasLimit!) > 0n).to.be.true;
      expect(BigInt(result.maxFeePerGas!) > 0n).to.be.true;
      expect(BigInt(result.maxPriorityFeePerGas!) >= 0n).to.be.true;
    });

    it('should return populated transaction when `maxFeePerGas` and `maxPriorityFeePerGas` and `customData` are provided', async () => {
      const tx = {
        to: ADDRESS2,
        value: 7_000_000n,
        type: 113,
        from: ADDRESS1,
        nonce: await wallet.getNonce('pending'),
        data: '0x',
        chainId: 270n,
        maxFeePerGas: 3_500_000_000n,
        maxPriorityFeePerGas: 2_000_000_000n,
        customData: {
          gasPerPubdata: utils.DEFAULT_GAS_PER_PUBDATA_LIMIT,
          factoryDeps: [],
        },
      };
      const result = await wallet.populateTransaction({
        to: ADDRESS2,
        value: 7_000_000,
        maxFeePerGas: 3_500_000_000n,
        maxPriorityFeePerGas: 2_000_000_000n,
        customData: {
          gasPerPubdata: utils.DEFAULT_GAS_PER_PUBDATA_LIMIT,
          factoryDeps: [],
        },
      });
      expect(result).to.be.deepEqualExcluding(tx, ['gasLimit', 'chainId']);
      expect(BigInt(result.gasLimit!) > 0n).to.be.true;
    });

    it('should return populated transaction when `maxPriorityFeePerGas` and `customData` are provided', async () => {
      const tx = {
        to: ADDRESS2,
        value: 7_000_000n,
        type: 113,
        from: ADDRESS1,
        nonce: await wallet.getNonce('pending'),
        data: '0x',
        chainId: 270n,
        maxPriorityFeePerGas: 2_000_000_000n,
        customData: {
          gasPerPubdata: utils.DEFAULT_GAS_PER_PUBDATA_LIMIT,
          factoryDeps: [],
        },
      };
      const result = await wallet.populateTransaction({
        to: ADDRESS2,
        value: 7_000_000,
        maxPriorityFeePerGas: 2_000_000_000n,
        customData: {
          gasPerPubdata: utils.DEFAULT_GAS_PER_PUBDATA_LIMIT,
        },
      });
      expect(result).to.be.deepEqualExcluding(tx, [
        'gasLimit',
        'chainId',
        'maxFeePerGas',
      ]);
      expect(BigInt(result.gasLimit!) > 0n).to.be.true;
      expect(BigInt(result.maxFeePerGas!) > 0n).to.be.true;
    });

    it('should return populated transaction when `maxFeePerGas` and `customData` are provided', async () => {
      const tx = {
        to: ADDRESS2,
        value: 7_000_000n,
        type: 113,
        from: ADDRESS1,
        nonce: await wallet.getNonce('pending'),
        data: '0x',
        chainId: 270n,
        maxFeePerGas: 3_500_000_000n,
        customData: {
          gasPerPubdata: utils.DEFAULT_GAS_PER_PUBDATA_LIMIT,
          factoryDeps: [],
        },
      };
      const result = await wallet.populateTransaction({
        to: ADDRESS2,
        value: 7_000_000,
        maxFeePerGas: 3_500_000_000n,
        customData: {
          gasPerPubdata: utils.DEFAULT_GAS_PER_PUBDATA_LIMIT,
        },
      });
      expect(result).to.be.deepEqualExcluding(tx, [
        'gasLimit',
        'chainId',
        'maxPriorityFeePerGas',
      ]);
      expect(BigInt(result.gasLimit!) > 0n).to.be.true;
      expect(BigInt(result.maxPriorityFeePerGas!) >= 0n).to.be.true;
    });

    it('should return populated EIP1559 transaction when `maxFeePerGas` and `maxPriorityFeePerGas` are provided', async () => {
      const tx = {
        to: ADDRESS2,
        value: 7_000_000n,
        type: 2,
        from: ADDRESS1,
        nonce: await wallet.getNonce('pending'),
        chainId: 270n,
        maxFeePerGas: 3_500_000_000n,
        maxPriorityFeePerGas: 2_000_000_000n,
      };
      const result = await wallet.populateTransaction({
        to: ADDRESS2,
        type: 2,
        value: 7_000_000,
        maxFeePerGas: 3_500_000_000n,
        maxPriorityFeePerGas: 2_000_000_000n,
      });
      expect(result).to.be.deepEqualExcluding(tx, ['gasLimit', 'chainId']);
      expect(BigInt(result.gasLimit!) > 0n).to.be.true;
    });

    it('should return populated EIP1559 transaction with `maxFeePerGas` and `maxPriorityFeePerGas` same as provided `gasPrice`', async () => {
      const tx = {
        to: ADDRESS2,
        value: 7_000_000n,
        type: 2,
        from: ADDRESS1,
        nonce: await wallet.getNonce('pending'),
        chainId: 270n,
        maxFeePerGas: 3_500_000_000n,
        maxPriorityFeePerGas: 0n,
      };
      const result = await wallet.populateTransaction({
        to: ADDRESS2,
        type: 2,
        value: 7_000_000,
        maxFeePerGas: 3_500_000_000n,
      });
      expect(result).to.be.deepEqualExcluding(tx, ['gasLimit', 'chainId']);
      expect(BigInt(result.gasLimit!) > 0n).to.be.true;
    });

    it('should return populated legacy transaction when `type = 0`', async () => {
      const tx = {
        to: ADDRESS2,
        value: 7_000_000n,
        type: 0,
        from: ADDRESS1,
        nonce: await wallet.getNonce('pending'),
        chainId: 270n,
        gasPrice: 100_000_000n,
      };
      const result = await wallet.populateTransaction({
        type: 0,
        to: ADDRESS2,
        value: 7_000_000,
      });
      expect(result).to.be.deepEqualExcluding(tx, [
        'gasLimit',
        'gasPrice',
        'chainId',
      ]);
      expect(BigInt(result.gasLimit!) > 0n).to.be.true;
      expect(BigInt(result.gasPrice!) > 0n).to.be.true;
    });
  });

  describe('#sendTransaction()', () => {
    it('should send already populated transaction with provided `maxFeePerGas` and `maxPriorityFeePerGas` and `customData` fields', async () => {
      const populatedTx = await wallet.populateTransaction({
        to: ADDRESS2,
        value: 7_000_000,
        maxFeePerGas: 3_500_000_000n,
        maxPriorityFeePerGas: 2_000_000_000n,
        customData: {
          gasPerPubdata: utils.DEFAULT_GAS_PER_PUBDATA_LIMIT,
        },
      });
      const tx = await wallet.sendTransaction(populatedTx);
      const result = await tx.wait();
      expect(result).not.to.be.null;
    });

    it('should send EIP712 transaction when `maxFeePerGas` and `maxPriorityFeePerGas` are provided and type is empty', async () => {
      const tx = await wallet.sendTransaction({
        to: ADDRESS2,
        value: 7_000_000,
        maxFeePerGas: 3_500_000_000n,
        maxPriorityFeePerGas: 2_000_000_000n,
      });
      const result = await tx.wait();
      expect(result).not.to.be.null;
      expect(result.type).to.be.equal(113);
    });

    it('should send already populated EIP712 transaction with `maxFeePerGas` and `maxPriorityFeePerGas`', async () => {
      const populatedTx = await wallet.populateTransaction({
        to: ADDRESS2,
        value: 7_000_000,
        maxFeePerGas: 3_500_000_000n,
        maxPriorityFeePerGas: 2_000_000_000n,
      });

      const tx = await wallet.sendTransaction(populatedTx);
      const result = await tx.wait();
      expect(result).not.to.be.null;
      expect(result.type).to.be.equal(113);
    });

    it('should send EIP712 transaction with `maxFeePerGas` and `maxPriorityFeePerGas` same as provided `gasPrice`', async () => {
      const tx = await wallet.sendTransaction({
        to: ADDRESS2,
        value: 7_000_000,
        gasPrice: 3_500_000_000n,
      });
      const result = await tx.wait();
      expect(result).not.to.be.null;
      expect(result.type).to.be.equal(113);
    });

    it('should send legacy transaction when `type = 0`', async () => {
      const tx = await wallet.sendTransaction({
        type: 0,
        to: ADDRESS2,
        value: 7_000_000,
      });
      const result = await tx.wait();
      expect(result).not.to.be.null;
      expect(result.type).to.be.equal(0);
    });
  });

  describe('#fromMnemonic()', () => {
    it('should return a `Wallet` with the `provider` as L1 provider and a private key that is built from the `mnemonic` passphrase', async () => {
      const wallet = Wallet.fromMnemonic(MNEMONIC1, ethProvider);
      expect(wallet.signingKey.privateKey).to.be.equal(PRIVATE_KEY1);
      expect(wallet.providerL1).to.be.equal(ethProvider);
    });
  });

  describe('#fromEncryptedJson()', () => {
    it('should return a `Wallet` from encrypted `json` file using provided `password`', async () => {
      const wallet = await Wallet.fromEncryptedJson(
        fs.readFileSync('tests/files/wallet.json', 'utf8'),
        'password'
      );
      expect(wallet.signingKey.privateKey).to.be.equal(PRIVATE_KEY1);
    });
  });

  describe('#fromEncryptedJsonSync()', () => {
    it('should return a `Wallet` from encrypted `json` file using provided `password`', async () => {
      const wallet = Wallet.fromEncryptedJsonSync(
        fs.readFileSync('tests/files/wallet.json', 'utf8'),
        'password'
      );
      expect(wallet.signingKey.privateKey).to.be.equal(PRIVATE_KEY1);
    });
  });

  describe('#createRandom()', () => {
    it('should return a random `Wallet` with L2 provider', async () => {
      const wallet = Wallet.createRandom(provider);
      expect(wallet.signingKey.privateKey).not.to.be.null;
      expect(wallet.provider).to.be.equal(provider);
    });
  });

  describe('#getDepositTx()', () => {
    if (IS_ETH_BASED) {
      it('should return ETH deposit transaction', async () => {
        const tx = {
          contractAddress: ADDRESS1,
          calldata: '0x',
          l2Value: 7_000_000,
          l2GasLimit: 415_035n,
          mintValue: 111_540_663_250_000n,
          token: utils.ETH_ADDRESS_IN_CONTRACTS,
          to: ADDRESS1,
          amount: 7_000_000,
          refundRecipient: ADDRESS1,
          operatorTip: 0,
          overrides: {
            from: ADDRESS1,
            maxFeePerGas: 1_000_000_001n,
            maxPriorityFeePerGas: 1_000_000_000n,
            value: 111_540_663_250_000n,
          },
          gasPerPubdataByte: 800,
        };
        const result = await wallet.getDepositTx({
          token: utils.LEGACY_ETH_ADDRESS,
          to: await wallet.getAddress(),
          amount: 7_000_000,
          refundRecipient: await wallet.getAddress(),
        });
        expect(result).to.be.deepEqualExcluding(tx, [
          'l2GasLimit',
          'mintValue',
          'overrides',
        ]);
        expect(result.l2GasLimit > 0n).to.be.true;
        expect(result.mintValue > 0n).to.be.true;
        expect(utils.isAddressEq(result.overrides.from, ADDRESS1)).to.be.true;
        expect(result.overrides.maxFeePerGas > 0n).to.be.true;
        expect(result.overrides.maxPriorityFeePerGas > 0n).to.be.true;
        expect(result.overrides.value > 0n).to.be.true;
      });

      it('should return a deposit transaction with `tx.to == Wallet.getAddress()` when `tx.to` is not specified', async () => {
        const tx = {
          contractAddress: ADDRESS1,
          calldata: '0x',
          l2Value: 7_000_000,
          l2GasLimit: 415_035n,
          mintValue: 111_540_663_250_000n,
          token: utils.ETH_ADDRESS_IN_CONTRACTS,
          to: ADDRESS1,
          amount: 7_000_000,
          refundRecipient: ADDRESS1,
          operatorTip: 0,
          overrides: {
            from: ADDRESS1,
            maxFeePerGas: 1_000_000_001n,
            maxPriorityFeePerGas: 1_000_000_000n,
            value: 111_540_663_250_000n,
          },
          gasPerPubdataByte: 800,
        };
        const result = await wallet.getDepositTx({
          token: utils.LEGACY_ETH_ADDRESS,
          amount: 7_000_000,
          refundRecipient: await wallet.getAddress(),
        });
        expect(result).to.be.deepEqualExcluding(tx, [
          'l2GasLimit',
          'mintValue',
          'overrides',
        ]);
        expect(result.l2GasLimit > 0n).to.be.true;
        expect(result.mintValue > 0n).to.be.true;
        expect(utils.isAddressEq(result.overrides.from, ADDRESS1)).to.be.true;
        expect(result.overrides.maxFeePerGas > 0n).to.be.true;
        expect(result.overrides.maxPriorityFeePerGas > 0n).to.be.true;
        expect(result.overrides.value > 0n).to.be.true;
      });

      it('should return DAI deposit transaction', async () => {
        const transaction = {
          maxFeePerGas: 1_000_000_001n,
          maxPriorityFeePerGas: 1_000_000_000n,
          value: 105_100_275_000_000n,
          from: ADDRESS1,
          to: await provider.getBridgehubContractAddress(),
        };
        const result = await wallet.getDepositTx({
          token: DAI_L1,
          to: await wallet.getAddress(),
          amount: 5,
          refundRecipient: await wallet.getAddress(),
        });
        result.to = result.to.toLowerCase();
        expect(result).to.be.deepEqualExcluding(transaction, [
          'data',
          'maxFeePerGas',
          'maxPriorityFeePerGas',
          'value',
        ]);
        expect(result.maxFeePerGas > 0n).to.be.true;
        expect(result.maxPriorityFeePerGas > 0n).to.be.true;
        expect(result.value > 0n).to.be.true;
      });
    } else {
      it('should return ETH deposit transaction', async () => {
        const tx = {
          from: ADDRESS1,
          to: (await provider.getBridgehubContractAddress()).toLowerCase(),
          value: 7_000_000n,
          data: '0x24fd57fb0000000000000000000000000000000000000000000000000000000000000020000000000000000000000000000000000000000000000000000000000000010e0000000000000000000000000000000000000000000000000000bf1aaa17ee7000000000000000000000000000000000000000000000000000000000000000000000000000000000000000000000000000000000000000000000000000062e3d000000000000000000000000000000000000000000000000000000000000032000000000000000000000000036615cf349d7f6344891b1e7ca7c72883f5dc049000000000000000000000000842deab39809094bf5e4b77a7f97ae308adc5e5500000000000000000000000000000000000000000000000000000000006acfc0000000000000000000000000000000000000000000000000000000000000012000000000000000000000000000000000000000000000000000000000000000600000000000000000000000000000000000000000000000000000000000000001000000000000000000000000000000000000000000000000000000000000000000000000000000000000000036615cf349d7f6344891b1e7ca7c72883f5dc049',
          maxFeePerGas: 1_000_000_001n,
          maxPriorityFeePerGas: 1_000_000_000n,
        };
        const result = await wallet.getDepositTx({
          token: utils.LEGACY_ETH_ADDRESS,
          to: await wallet.getAddress(),
          amount: 7_000_000,
          refundRecipient: await wallet.getAddress(),
        });
        result.to = result.to.toLowerCase();
        expect(result).to.be.deepEqualExcluding(tx, [
          'data',
          'maxFeePerGas',
          'maxPriorityFeePerGas',
        ]);
        expect(BigInt(result.maxPriorityFeePerGas) > 0n).to.be.true;
        expect(BigInt(result.maxFeePerGas) > 0n).to.be.true;
      });

      it('should return a deposit transaction with `tx.to == Wallet.getAddress()` when `tx.to` is not specified', async () => {
        const tx = {
          from: ADDRESS1,
          to: (await provider.getBridgehubContractAddress()).toLowerCase(),
          value: 7_000_000n,
          maxFeePerGas: 1_000_000_001n,
          maxPriorityFeePerGas: 1000_000_000n,
        };
        const result = await wallet.getDepositTx({
          token: utils.LEGACY_ETH_ADDRESS,
          amount: 7_000_000,
          refundRecipient: await wallet.getAddress(),
        });
        result.to = result.to.toLowerCase();
        expect(result).to.be.deepEqualExcluding(tx, [
          'data',
          'maxFeePerGas',
          'maxPriorityFeePerGas',
        ]);
        expect(BigInt(result.maxPriorityFeePerGas) > 0n).to.be.true;
        expect(BigInt(result.maxFeePerGas) > 0n).to.be.true;
      });

      it('should return DAI deposit transaction', async () => {
        const tx = {
          maxFeePerGas: 1_000_000_001n,
          maxPriorityFeePerGas: 1_000_000_000n,
          value: 0n,
          from: ADDRESS1,
          to: (await provider.getBridgehubContractAddress()).toLowerCase(),
        };
        const result = await wallet.getDepositTx({
          token: DAI_L1,
          to: await wallet.getAddress(),
          amount: 5,
          refundRecipient: await wallet.getAddress(),
        });
        result.to = result.to.toLowerCase();
        expect(result).to.be.deepEqualExcluding(tx, [
          'data',
          'maxFeePerGas',
          'maxPriorityFeePerGas',
        ]);
        expect(BigInt(result.maxPriorityFeePerGas) > 0n).to.be.true;
        expect(BigInt(result.maxFeePerGas) > 0n).to.be.true;
      });
    }
  });

  describe('#estimateGasDeposit()', () => {
    if (IS_ETH_BASED) {
      it('should return a gas estimation for the ETH deposit transaction', async () => {
        const result = await wallet.estimateGasDeposit({
          token: utils.LEGACY_ETH_ADDRESS,
          to: await wallet.getAddress(),
          amount: 5,
          refundRecipient: await wallet.getAddress(),
        });
        expect(result > 0n).to.be.true;
      });

      it('should return a gas estimation for the DAI deposit transaction', async () => {
        const result = await wallet.estimateGasDeposit({
          token: DAI_L1,
          to: await wallet.getAddress(),
          amount: 5,
          refundRecipient: await wallet.getAddress(),
        });
        expect(result > 0n).to.be.true;
      });
    } else {
      it('should throw an error for insufficient allowance when estimating gas for ETH deposit transaction', async () => {
        try {
          await wallet.estimateGasDeposit({
            token: utils.LEGACY_ETH_ADDRESS,
            to: await wallet.getAddress(),
            amount: 5,
            refundRecipient: await wallet.getAddress(),
          });
        } catch (e: any) {
          expect(e.reason).to.include('ERC20: insufficient allowance');
        }
      });

      it('should return gas estimation for ETH deposit transaction', async () => {
        const token = utils.LEGACY_ETH_ADDRESS;
        const amount = 5;
        const approveParams = await wallet.getDepositAllowanceParams(
          token,
          amount
        );

        await (
          await wallet.approveERC20(
            approveParams[0].token,
            approveParams[0].allowance
          )
        ).wait();

        const result = await wallet.estimateGasDeposit({
          token: token,
          to: await wallet.getAddress(),
          amount: amount,
          refundRecipient: await wallet.getAddress(),
        });
        expect(result > 0n).to.be.true;
      });

      it('should return gas estimation for base token deposit transaction', async () => {
        const token = await wallet.getBaseToken();
        const amount = 5;
        const approveParams = await wallet.getDepositAllowanceParams(
          token,
          amount
        );

        await (
          await wallet.approveERC20(
            approveParams[0].token,
            approveParams[0].allowance
          )
        ).wait();

        const result = await wallet.estimateGasDeposit({
          token: token,
          to: await wallet.getAddress(),
          amount: amount,
          refundRecipient: await wallet.getAddress(),
        });
        expect(result > 0n).to.be.true;
      });

      it('should return gas estimation for DAI deposit transaction', async () => {
        const token = DAI_L1;
        const amount = 5;
        const approveParams = await wallet.getDepositAllowanceParams(
          token,
          amount
        );

        await (
          await wallet.approveERC20(
            approveParams[0].token,
            approveParams[0].allowance
          )
        ).wait();
        await (
          await wallet.approveERC20(
            approveParams[1].token,
            approveParams[1].allowance
          )
        ).wait();

        const result = await wallet.estimateGasDeposit({
          token: token,
          to: await wallet.getAddress(),
          amount: amount,
          refundRecipient: await wallet.getAddress(),
        });
        expect(result > 0n).to.be.true;
      });
    }
  });

  describe('#deposit()', () => {
    if (IS_ETH_BASED) {
      it('should deposit ETH to L2 network', async () => {
        const amount = 7_000_000_000;
        const l2BalanceBeforeDeposit = await wallet.getBalance();
        const l1BalanceBeforeDeposit = await wallet.getBalanceL1();
        const tx = await wallet.deposit({
          token: utils.LEGACY_ETH_ADDRESS,
          to: await wallet.getAddress(),
          amount: amount,
          refundRecipient: await wallet.getAddress(),
        });
        const result = await tx.wait();
        const l2BalanceAfterDeposit = await wallet.getBalance();
        const l1BalanceAfterDeposit = await wallet.getBalanceL1();
        expect(result).not.to.be.null;
        expect(l2BalanceAfterDeposit - l2BalanceBeforeDeposit >= amount).to.be
          .true;
        expect(l1BalanceBeforeDeposit - l1BalanceAfterDeposit >= amount).to.be
          .true;
      });

      it('should deposit DAI to L2 network', async () => {
        const amount = 5;
        const l2DAI = await provider.l2TokenAddress(DAI_L1);
        const l2BalanceBeforeDeposit = await wallet.getBalance(l2DAI);
        const l1BalanceBeforeDeposit = await wallet.getBalanceL1(DAI_L1);
        const tx = await wallet.deposit({
          token: DAI_L1,
          to: await wallet.getAddress(),
          amount: amount,
          approveERC20: true,
          refundRecipient: await wallet.getAddress(),
        });
        const result = await tx.wait();
        const l2BalanceAfterDeposit = await wallet.getBalance(l2DAI);
        const l1BalanceAfterDeposit = await wallet.getBalanceL1(DAI_L1);
        expect(result).not.to.be.null;
        expect(l2BalanceAfterDeposit - l2BalanceBeforeDeposit >= amount).to.be
          .true;
        expect(l1BalanceBeforeDeposit - l1BalanceAfterDeposit >= amount).to.be
          .true;
      });

      it('should deposit DAI to the L2 network with approve transaction for allowance', async () => {
        const amount = 7;
        const l2DAI = await provider.l2TokenAddress(DAI_L1);
        const l2BalanceBeforeDeposit = await wallet.getBalance(l2DAI);
        const l1BalanceBeforeDeposit = await wallet.getBalanceL1(DAI_L1);
        const tx = await wallet.deposit({
          token: DAI_L1,
          to: await wallet.getAddress(),
          amount: amount,
          approveERC20: true,
          refundRecipient: await wallet.getAddress(),
        });
        const result = await tx.wait();
        await tx.waitFinalize();
        const l2BalanceAfterDeposit = await wallet.getBalance(l2DAI);
        const l1BalanceAfterDeposit = await wallet.getBalanceL1(DAI_L1);
        expect(result).not.to.be.null;
        expect(l2BalanceAfterDeposit - l2BalanceBeforeDeposit >= amount).to.be
          .true;
        expect(l1BalanceBeforeDeposit - l1BalanceAfterDeposit >= amount).to.be
          .true;
      }).timeout(60_000);
    } else {
      it('should deposit ETH to L2 network', async () => {
        const amount = 7_000_000_000;
        const l2EthAddress = await wallet.l2TokenAddress(
          utils.ETH_ADDRESS_IN_CONTRACTS
        );
        const l2BalanceBeforeDeposit = await wallet.getBalance(l2EthAddress);
        const l1BalanceBeforeDeposit = await wallet.getBalanceL1();
        const tx = await wallet.deposit({
          token: utils.ETH_ADDRESS,
          to: await wallet.getAddress(),
          amount: amount,
          approveBaseERC20: true,
          refundRecipient: await wallet.getAddress(),
        });
        const result = await tx.wait();
        const l2BalanceAfterDeposit = await wallet.getBalance(l2EthAddress);
        const l1BalanceAfterDeposit = await wallet.getBalanceL1();
        expect(result).not.to.be.null;
        expect(l2BalanceAfterDeposit - l2BalanceBeforeDeposit >= amount).to.be
          .true;
        expect(l1BalanceBeforeDeposit - l1BalanceAfterDeposit >= amount).to.be
          .true;
      });

      it('should deposit base token to L2 network', async () => {
        const amount = 5;
        const baseTokenL1 = await wallet.getBaseToken();
        const l2BalanceBeforeDeposit = await wallet.getBalance();
        const l1BalanceBeforeDeposit = await wallet.getBalanceL1(baseTokenL1);
        const tx = await wallet.deposit({
          token: baseTokenL1,
          to: await wallet.getAddress(),
          amount: amount,
          approveERC20: true,
          refundRecipient: await wallet.getAddress(),
        });
        const result = await tx.wait();
        const l2BalanceAfterDeposit = await wallet.getBalance();
        const l1BalanceAfterDeposit = await wallet.getBalanceL1(baseTokenL1);
        expect(result).not.to.be.null;
        expect(l2BalanceAfterDeposit - l2BalanceBeforeDeposit >= amount).to.be
          .true;
        expect(l1BalanceBeforeDeposit - l1BalanceAfterDeposit >= 0n).to.be.true;
      });

      it('should deposit DAI to L2 network', async () => {
        const amount = 5;
        const l2DAI = await provider.l2TokenAddress(DAI_L1);
        const l2BalanceBeforeDeposit = await wallet.getBalance(l2DAI);
        const l1BalanceBeforeDeposit = await wallet.getBalanceL1(DAI_L1);
        const tx = await wallet.deposit({
          token: DAI_L1,
          to: await wallet.getAddress(),
          amount: amount,
          approveERC20: true,
          approveBaseERC20: true,
          refundRecipient: await wallet.getAddress(),
        });
        const result = await tx.wait();
        const l2BalanceAfterDeposit = await wallet.getBalance(l2DAI);
        const l1BalanceAfterDeposit = await wallet.getBalanceL1(DAI_L1);
        expect(result).not.to.be.null;
        expect(l2BalanceAfterDeposit - l2BalanceBeforeDeposit >= amount).to.be
          .true;
        expect(l1BalanceBeforeDeposit - l1BalanceAfterDeposit >= amount).to.be
          .true;
      });
    }
  });

  describe('#claimFailedDeposit()', () => {
    if (IS_ETH_BASED) {
      it('should claim failed deposit', async () => {
        const response = await wallet.deposit({
          token: DAI_L1,
          to: await wallet.getAddress(),
          amount: 5,
          approveERC20: true,
          refundRecipient: await wallet.getAddress(),
          l2GasLimit: 300_000, // make it fail because of low gas
        });
        try {
          await response.waitFinalize();
        } catch (error) {
          const blockNumber = (
            await wallet
              ._providerL2()
              .getTransaction((error as any).receipt.hash)
          ).blockNumber!;
          // Now wait for block number to be executed.
          let blockDetails: types.BlockDetails;
          do {
            // still not executed.
            await utils.sleep(500);
            blockDetails = await wallet
              ._providerL2()
              .getBlockDetails(blockNumber);
          } while (!blockDetails || !blockDetails.executeTxHash);
          const tx = await wallet.claimFailedDeposit(
            (error as any).receipt.hash
          );
          const result = await tx.wait();
          expect(result?.blockHash).to.be.not.null;
        }
      }).timeout(40_000);

      it('should throw an error when trying to claim successful deposit', async () => {
        const response = await wallet.deposit({
          token: utils.LEGACY_ETH_ADDRESS,
          to: await wallet.getAddress(),
          amount: 7_000_000_000,
          refundRecipient: await wallet.getAddress(),
        });
        const tx = await response.waitFinalize();
        try {
          await wallet.claimFailedDeposit(tx.hash);
        } catch (e) {
          expect((e as Error).message).to.be.equal(
            'Cannot claim successful deposit!'
          );
        }
      }).timeout(90_000);
    } else {
      it('should throw an error when trying to claim successful deposit', async () => {
        const response = await wallet.deposit({
          token: await wallet.getBaseToken(),
          to: await wallet.getAddress(),
          amount: 5,
          approveERC20: true,
          refundRecipient: await wallet.getAddress(),
        });
        const tx = await response.waitFinalize();
        try {
          await wallet.claimFailedDeposit(tx.hash);
        } catch (e) {
          expect((e as Error).message).to.be.equal(
            'Cannot claim successful deposit!'
          );
        }
      }).timeout(90_000);
    }
  });

  describe('#getFullRequiredDepositFee()', () => {
    if (IS_ETH_BASED) {
      it('should return a fee for ETH token deposit', async () => {
        const result = await wallet.getFullRequiredDepositFee({
          token: utils.LEGACY_ETH_ADDRESS,
          to: await wallet.getAddress(),
        });
        expect(result.baseCost > 0n).to.be.true;
        expect(result.l1GasLimit > 0n).to.be.true;
        expect(result.l2GasLimit > 0n).to.be.true;
        expect(result.maxPriorityFeePerGas! > 0n).to.be.true;
        expect(result.maxFeePerGas! > 0n).to.be.true;
      });

      it('should throw an error when there is not enough allowance to cover the deposit', async () => {
        try {
          await wallet.getFullRequiredDepositFee({
            token: DAI_L1,
            to: await wallet.getAddress(),
          });
        } catch (e) {
          expect((e as Error).message).to.be.equal(
            'Not enough allowance to cover the deposit!'
          );
        }
      });

      it('should return a fee for DAI token deposit', async () => {
        const tx = await wallet.approveERC20(DAI_L1, 5);
        await tx.wait();

        const result = await wallet.getFullRequiredDepositFee({
          token: DAI_L1,
          to: await wallet.getAddress(),
        });
        expect(result.baseCost > 0n).to.be.true;
        expect(result.l1GasLimit > 0n).to.be.true;
        expect(result.l2GasLimit > 0n).to.be.true;
        expect(result.maxPriorityFeePerGas! > 0n).to.be.true;
        expect(result.maxFeePerGas! > 0n).to.be.true;
      });

      it('should throw an error when there is not enough balance for the deposit', async () => {
        try {
          const randomWallet = new Wallet(
            ethers.Wallet.createRandom().privateKey,
            provider,
            ethProvider
          );
          await randomWallet.getFullRequiredDepositFee({
            token: DAI_L1,
            to: await wallet.getAddress(),
          });
        } catch (e) {
          expect((e as Error).message).to.include(
            'Not enough balance for deposit!'
          );
        }
      });
    } else {
      it('should throw an error when there is not enough base token allowance to cover the deposit', async () => {
        try {
          await new Wallet(
            ethers.Wallet.createRandom().privateKey,
            provider,
            ethProvider
          ).getFullRequiredDepositFee({
            token: utils.LEGACY_ETH_ADDRESS,
            to: await wallet.getAddress(),
          });
        } catch (e) {
          expect((e as Error).message).to.be.equal(
            'Not enough base token allowance to cover the deposit!'
          );
        }
      });

      it('should return fee for ETH token deposit', async () => {
        const token = utils.LEGACY_ETH_ADDRESS;
        const approveParams = await wallet.getDepositAllowanceParams(token, 1);

        await (
          await wallet.approveERC20(
            approveParams[0].token,
            approveParams[0].allowance
          )
        ).wait();

        const result = await wallet.getFullRequiredDepositFee({
          token: token,
          to: await wallet.getAddress(),
        });
        expect(result.baseCost > 0n).to.be.true;
        expect(result.l1GasLimit > 0n).to.be.true;
        expect(result.l2GasLimit > 0n).to.be.true;
        expect(result.maxPriorityFeePerGas! > 0n).to.be.true;
        expect(result.maxFeePerGas! > 0n).to.be.true;
      });

      it('should return fee for base token deposit', async () => {
        const token = await wallet.getBaseToken();
        const approveParams = await wallet.getDepositAllowanceParams(token, 1);

        await (
          await wallet.approveERC20(
            approveParams[0].token,
            approveParams[0].allowance
          )
        ).wait();

        const result = await wallet.getFullRequiredDepositFee({
          token: token,
          to: await wallet.getAddress(),
        });
        expect(result).not.to.be.null;
      });

      it('should return fee for DAI token deposit', async () => {
        const token = DAI_L1;
        const approveParams = await wallet.getDepositAllowanceParams(token, 1);

        await (
          await wallet.approveERC20(
            approveParams[0].token,
            approveParams[0].allowance
          )
        ).wait();
        await (
          await wallet.approveERC20(
            approveParams[1].token,
            approveParams[1].allowance
          )
        ).wait();

        const result = await wallet.getFullRequiredDepositFee({
          token: token,
          to: await wallet.getAddress(),
        });
        expect(result.baseCost > 0n).to.be.true;
        expect(result.l1GasLimit > 0n).to.be.true;
        expect(result.l2GasLimit > 0n).to.be.true;
        expect(result.maxPriorityFeePerGas! > 0n).to.be.true;
        expect(result.maxFeePerGas! > 0n).to.be.true;
      });

      it('should throw an error when there is not enough token allowance to cover the deposit', async () => {
        const token = DAI_L1;
        const randomWallet = new Wallet(
          ethers.Wallet.createRandom().privateKey,
          provider,
          ethProvider
        );

        // mint base token to random wallet
        const baseToken = ITestnetERC20Token__factory.connect(
          await wallet.getBaseToken(),
          wallet._signerL1()
        );
        const baseTokenMintTx = await baseToken.mint(
          await randomWallet.getAddress(),
          ethers.parseEther('0.5')
        );
        await baseTokenMintTx.wait();

        // transfer ETH to random wallet so that base token approval tx can be performed
        const transferTx = await new ethers.Wallet(
          PRIVATE_KEY1,
          ethProvider
        ).sendTransaction({
          to: await randomWallet.getAddress(),
          value: ethers.parseEther('0.1'),
        });
        await transferTx.wait();

        const approveParams = await randomWallet.getDepositAllowanceParams(
          token,
          1
        );
        // only approve base token
        await (
          await randomWallet.approveERC20(
            approveParams[0].token,
            approveParams[0].allowance
          )
        ).wait();

        try {
          await randomWallet.getFullRequiredDepositFee({
            token: token,
            to: await wallet.getAddress(),
          });
        } catch (e) {
          expect((e as Error).message).to.be.equal(
            'Not enough token allowance to cover the deposit!'
          );
        }
      });
    }
  });

  describe('#withdraw()', () => {
    if (IS_ETH_BASED) {
      it('should withdraw ETH to the L1 network', async () => {
        const amount = 7_000_000_000n;
        const l2BalanceBeforeWithdrawal = await wallet.getBalance();
        const withdrawTx = await wallet.withdraw({
          token: utils.LEGACY_ETH_ADDRESS,
          to: await wallet.getAddress(),
          amount: amount,
        });
        await withdrawTx.waitFinalize();
        expect(await wallet.isWithdrawalFinalized(withdrawTx.hash)).to.be.false;

        const finalizeWithdrawTx = await wallet.finalizeWithdrawal(
          withdrawTx.hash
        );
        const result = await finalizeWithdrawTx.wait();
        const l2BalanceAfterWithdrawal = await wallet.getBalance();
        expect(result).not.to.be.null;
        expect(l2BalanceBeforeWithdrawal - l2BalanceAfterWithdrawal >= amount)
          .to.be.true;
      }).timeout(90_000);

      it('should withdraw ETH to the L1 network using paymaster to cover fee', async () => {
        const amount = 7_000_000_000n;
        const minimalAllowance = 1n;

        const paymasterBalanceBeforeWithdrawal =
          await provider.getBalance(PAYMASTER);
        const paymasterTokenBalanceBeforeWithdrawal = await provider.getBalance(
          PAYMASTER,
          'latest',
          APPROVAL_TOKEN
        );
        const l2BalanceBeforeWithdrawal = await wallet.getBalance();
        const l2ApprovalTokenBalanceBeforeWithdrawal =
          await wallet.getBalance(APPROVAL_TOKEN);

        const withdrawTx = await wallet.withdraw({
          token: utils.ETH_ADDRESS_IN_CONTRACTS,
          to: await wallet.getAddress(),
          amount: amount,
          paymasterParams: utils.getPaymasterParams(PAYMASTER, {
            type: 'ApprovalBased',
            token: APPROVAL_TOKEN,
            minimalAllowance: minimalAllowance,
            innerInput: new Uint8Array(),
          }),
        });
        await withdrawTx.waitFinalize();
        expect(await wallet.isWithdrawalFinalized(withdrawTx.hash)).to.be.false;

        const finalizeWithdrawTx = await wallet.finalizeWithdrawal(
          withdrawTx.hash
        );
        const result = await finalizeWithdrawTx.wait();

        const paymasterBalanceAfterWithdrawal =
          await provider.getBalance(PAYMASTER);
        const paymasterTokenBalanceAfterWithdrawal = await provider.getBalance(
          PAYMASTER,
          'latest',
          APPROVAL_TOKEN
        );
        const l2BalanceAfterWithdrawal = await wallet.getBalance();
        const l2ApprovalTokenBalanceAfterWithdrawal =
          await wallet.getBalance(APPROVAL_TOKEN);

        expect(
          paymasterBalanceBeforeWithdrawal - paymasterBalanceAfterWithdrawal >=
            0n
        ).to.be.true;
        expect(
          paymasterTokenBalanceAfterWithdrawal -
            paymasterTokenBalanceBeforeWithdrawal
        ).to.be.equal(minimalAllowance);

        expect(
          l2BalanceBeforeWithdrawal - l2BalanceAfterWithdrawal
        ).to.be.equal(amount);
        expect(
          l2ApprovalTokenBalanceAfterWithdrawal ===
            l2ApprovalTokenBalanceBeforeWithdrawal - minimalAllowance
        ).to.be.true;

        expect(result).not.to.be.null;
      }).timeout(90_000);
    } else {
      it('should withdraw ETH to the L1 network', async () => {
        const amount = 7_000_000_000n;
        const token = await wallet.l2TokenAddress(
          utils.ETH_ADDRESS_IN_CONTRACTS
        );
        const l2BalanceBeforeWithdrawal = await wallet.getBalance(token);
        const withdrawTx = await wallet.withdraw({
          token: token,
          to: await wallet.getAddress(),
          amount: amount,
        });
        await withdrawTx.waitFinalize();
        expect(await wallet.isWithdrawalFinalized(withdrawTx.hash)).to.be.false;

        const finalizeWithdrawTx = await wallet.finalizeWithdrawal(
          withdrawTx.hash
        );
        const result = await finalizeWithdrawTx.wait();
        const l2BalanceAfterWithdrawal = await wallet.getBalance(token);
        expect(result).not.to.be.null;
        expect(l2BalanceBeforeWithdrawal - l2BalanceAfterWithdrawal >= amount)
          .to.be.true;
      }).timeout(90_000);

      it('should withdraw ETH to the L1 network using paymaster to cover fee', async () => {
        const amount = 7_000_000_000n;
        const minimalAllowance = 1n;

        const token = await wallet.l2TokenAddress(
          utils.ETH_ADDRESS_IN_CONTRACTS
        );
        const paymasterBalanceBeforeWithdrawal =
          await provider.getBalance(PAYMASTER);
        const paymasterTokenBalanceBeforeWithdrawal = await provider.getBalance(
          PAYMASTER,
          'latest',
          APPROVAL_TOKEN
        );
        const l2BalanceBeforeWithdrawal = await wallet.getBalance(token);
        const l2ApprovalTokenBalanceBeforeWithdrawal =
          await wallet.getBalance(APPROVAL_TOKEN);

        const withdrawTx = await wallet.withdraw({
          token: token,
          to: await wallet.getAddress(),
          amount: amount,
          paymasterParams: utils.getPaymasterParams(PAYMASTER, {
            type: 'ApprovalBased',
            token: APPROVAL_TOKEN,
            minimalAllowance: minimalAllowance,
            innerInput: new Uint8Array(),
          }),
        });
        await withdrawTx.waitFinalize();
        expect(await wallet.isWithdrawalFinalized(withdrawTx.hash)).to.be.false;

        const finalizeWithdrawTx = await wallet.finalizeWithdrawal(
          withdrawTx.hash
        );
        const result = await finalizeWithdrawTx.wait();

        const paymasterBalanceAfterWithdrawal =
          await provider.getBalance(PAYMASTER);
        const paymasterTokenBalanceAfterWithdrawal = await provider.getBalance(
          PAYMASTER,
          'latest',
          APPROVAL_TOKEN
        );
        const l2BalanceAfterWithdrawal = await wallet.getBalance(token);
        const l2ApprovalTokenBalanceAfterWithdrawal =
          await wallet.getBalance(APPROVAL_TOKEN);

        expect(
          paymasterBalanceBeforeWithdrawal - paymasterBalanceAfterWithdrawal >=
            0n
        ).to.be.true;
        expect(
          paymasterTokenBalanceAfterWithdrawal -
            paymasterTokenBalanceBeforeWithdrawal
        ).to.be.equal(minimalAllowance);

        expect(
          l2BalanceBeforeWithdrawal - l2BalanceAfterWithdrawal
        ).to.be.equal(amount);
        expect(
          l2ApprovalTokenBalanceAfterWithdrawal ===
            l2ApprovalTokenBalanceBeforeWithdrawal - minimalAllowance
        ).to.be.true;

        expect(result).not.to.be.null;
      }).timeout(90_000);

      it('should withdraw base token to the L1 network', async () => {
        const amount = 7_000_000_000n;
        const l2BalanceBeforeWithdrawal = await wallet.getBalance();
        const withdrawTx = await wallet.withdraw({
          token: utils.L2_BASE_TOKEN_ADDRESS,
          to: await wallet.getAddress(),
          amount: amount,
        });
        await withdrawTx.waitFinalize();
        expect(await wallet.isWithdrawalFinalized(withdrawTx.hash)).to.be.false;

        const finalizeWithdrawTx = await wallet.finalizeWithdrawal(
          withdrawTx.hash
        );
        const result = await finalizeWithdrawTx.wait();
        const l2BalanceAfterWithdrawal = await wallet.getBalance();
        expect(result).not.to.be.null;
        expect(l2BalanceBeforeWithdrawal - l2BalanceAfterWithdrawal >= amount)
          .to.be.true;
      }).timeout(90_000);

      it('should withdraw base token to the L1 network using paymaster to cover fee', async () => {
        const amount = 7_000_000_000n;
        const minimalAllowance = 1n;

        const paymasterBalanceBeforeWithdrawal =
          await provider.getBalance(PAYMASTER);
        const paymasterTokenBalanceBeforeWithdrawal = await provider.getBalance(
          PAYMASTER,
          'latest',
          APPROVAL_TOKEN
        );
        const l2BalanceBeforeWithdrawal = await wallet.getBalance();
        const l2ApprovalTokenBalanceBeforeWithdrawal =
          await wallet.getBalance(APPROVAL_TOKEN);

        const withdrawTx = await wallet.withdraw({
          token: utils.L2_BASE_TOKEN_ADDRESS,
          to: await wallet.getAddress(),
          amount: amount,
          paymasterParams: utils.getPaymasterParams(PAYMASTER, {
            type: 'ApprovalBased',
            token: APPROVAL_TOKEN,
            minimalAllowance: minimalAllowance,
            innerInput: new Uint8Array(),
          }),
        });
        await withdrawTx.waitFinalize();
        expect(await wallet.isWithdrawalFinalized(withdrawTx.hash)).to.be.false;

        const finalizeWithdrawTx = await wallet.finalizeWithdrawal(
          withdrawTx.hash
        );
        const result = await finalizeWithdrawTx.wait();

        const paymasterBalanceAfterWithdrawal =
          await provider.getBalance(PAYMASTER);
        const paymasterTokenBalanceAfterWithdrawal = await provider.getBalance(
          PAYMASTER,
          'latest',
          APPROVAL_TOKEN
        );
        const l2BalanceAfterWithdrawal = await wallet.getBalance();
        const l2ApprovalTokenBalanceAfterWithdrawal =
          await wallet.getBalance(APPROVAL_TOKEN);

        expect(
          paymasterBalanceBeforeWithdrawal - paymasterBalanceAfterWithdrawal >=
            0n
        ).to.be.true;
        expect(
          paymasterTokenBalanceAfterWithdrawal -
            paymasterTokenBalanceBeforeWithdrawal
        ).to.be.equal(minimalAllowance);

        expect(
          l2BalanceBeforeWithdrawal - l2BalanceAfterWithdrawal
        ).to.be.equal(amount);
        expect(
          l2ApprovalTokenBalanceAfterWithdrawal ===
            l2ApprovalTokenBalanceBeforeWithdrawal - minimalAllowance
        ).to.be.true;

        expect(result).not.to.be.null;
      }).timeout(90_000);
    }

    it('should withdraw DAI to the L1 network', async () => {
      const amount = 5n;
      const l2DAI = await provider.l2TokenAddress(DAI_L1);
      const l2BalanceBeforeWithdrawal = await wallet.getBalance(l2DAI);
      const l1BalanceBeforeWithdrawal = await wallet.getBalanceL1(DAI_L1);

      const withdrawTx = await wallet.withdraw({
        token: l2DAI,
        to: await wallet.getAddress(),
        amount: amount,
      });
      await withdrawTx.waitFinalize();
      expect(await wallet.isWithdrawalFinalized(withdrawTx.hash)).to.be.false;

      const finalizeWithdrawTx = await wallet.finalizeWithdrawal(
        withdrawTx.hash
      );
      const result = await finalizeWithdrawTx.wait();
      const l2BalanceAfterWithdrawal = await wallet.getBalance(l2DAI);
      const l1BalanceAfterWithdrawal = await wallet.getBalanceL1(DAI_L1);

      expect(result).not.to.be.null;
      expect(l2BalanceBeforeWithdrawal - l2BalanceAfterWithdrawal).to.be.equal(
        amount
      );
      expect(l1BalanceAfterWithdrawal - l1BalanceBeforeWithdrawal).to.be.equal(
        amount
      );
    }).timeout(90_000);

    it('should withdraw DAI to the L1 network using paymaster to cover fee', async () => {
      const amount = 5n;
      const minimalAllowance = 1n;
      const l2DAI = await provider.l2TokenAddress(DAI_L1);

      const paymasterBalanceBeforeWithdrawal =
        await provider.getBalance(PAYMASTER);
      const paymasterTokenBalanceBeforeWithdrawal = await provider.getBalance(
        PAYMASTER,
        'latest',
        APPROVAL_TOKEN
      );
      const l2BalanceBeforeWithdrawal = await wallet.getBalance(l2DAI);
      const l1BalanceBeforeWithdrawal = await wallet.getBalanceL1(DAI_L1);
      const l2ApprovalTokenBalanceBeforeWithdrawal =
        await wallet.getBalance(APPROVAL_TOKEN);

      const withdrawTx = await wallet.withdraw({
        token: l2DAI,
        to: await wallet.getAddress(),
        amount: amount,
        paymasterParams: utils.getPaymasterParams(PAYMASTER, {
          type: 'ApprovalBased',
          token: APPROVAL_TOKEN,
          minimalAllowance: minimalAllowance,
          innerInput: new Uint8Array(),
        }),
      });
      await withdrawTx.waitFinalize();
      expect(await wallet.isWithdrawalFinalized(withdrawTx.hash)).to.be.false;

      const finalizeWithdrawTx = await wallet.finalizeWithdrawal(
        withdrawTx.hash
      );
      const result = await finalizeWithdrawTx.wait();

      const paymasterBalanceAfterWithdrawal =
        await provider.getBalance(PAYMASTER);
      const paymasterTokenBalanceAfterWithdrawal = await provider.getBalance(
        PAYMASTER,
        'latest',
        APPROVAL_TOKEN
      );
      const l2BalanceAfterWithdrawal = await wallet.getBalance(l2DAI);
      const l1BalanceAfterWithdrawal = await wallet.getBalanceL1(DAI_L1);
      const l2ApprovalTokenBalanceAfterWithdrawal =
        await wallet.getBalance(APPROVAL_TOKEN);

      expect(
        paymasterBalanceBeforeWithdrawal - paymasterBalanceAfterWithdrawal >= 0n
      ).to.be.true;
      expect(
        paymasterTokenBalanceAfterWithdrawal -
          paymasterTokenBalanceBeforeWithdrawal
      ).to.be.equal(minimalAllowance);
      expect(
        l2ApprovalTokenBalanceAfterWithdrawal ===
          l2ApprovalTokenBalanceBeforeWithdrawal - minimalAllowance
      ).to.be.true;

      expect(result).not.to.be.null;
      expect(l2BalanceBeforeWithdrawal - l2BalanceAfterWithdrawal).to.be.equal(
        amount
      );
      expect(l1BalanceAfterWithdrawal - l1BalanceBeforeWithdrawal).to.be.equal(
        amount
      );
    }).timeout(90_000);

    it('should withdraw Crown to the L1 network', async () => {
      const amount = 5n;
      const l2Crown = APPROVAL_TOKEN;
      const l2BalanceBeforeWithdrawal = await wallet.getBalance(l2Crown);

      const withdrawTx = await wallet.withdraw({
        token: l2Crown,
        to: await wallet.getAddress(),
        amount: amount,
      });
      await withdrawTx.waitFinalize();
      expect(await wallet.isWithdrawalFinalized(withdrawTx.hash)).to.be.false;

      const finalizeWithdrawTx = await wallet.finalizeWithdrawal(
        withdrawTx.hash
      );
      const result = await finalizeWithdrawTx.wait();
      const l2BalanceAfterWithdrawal = await wallet.getBalance(l2Crown);

      expect(result).not.to.be.null;
      expect(
        l2BalanceBeforeWithdrawal - l2BalanceAfterWithdrawal
      ).to.be.equal(amount);
    }).timeout(90_000);

    it('should deposit Crown to the L2 network', async () => {
      const amount = 5n;
      const crownL2Address = APPROVAL_TOKEN;
      const bridgeContracts = await wallet.getL1BridgeContracts();
      const sharedBridge = bridgeContracts.shared;
      const l1AR = IL1AssetRouter__factory.connect(
        await sharedBridge.getAddress(),
        wallet._signerL1()
      );
      const l2Ntv = IL2NativeTokenVault__factory.connect(
        NTV_ADDRESS,
        wallet._signerL2()
      );
      const l1NtvAddress = await l1AR.nativeTokenVault();
      const l1Ntv = IL1NativeTokenVault__factory.connect(
        l1NtvAddress,
        wallet._signerL1()
      );
      const crownAssetId = await l2Ntv.assetId(crownL2Address);
      const crownL1Address = await l1Ntv.tokenAddress(crownAssetId);

      const l2BalanceBeforeWithdrawal = await wallet.getBalance(crownL2Address);
      const l1BalanceBeforeWithdrawal =
        await wallet.getBalanceL1(crownL1Address);

      const depositTx = await wallet.deposit({
        token: crownL1Address,
        to: await wallet.getAddress(),
        amount: amount,
        approveERC20: true,
        approveBaseERC20: true,
      });
      await depositTx.waitFinalize();

      const l2BalanceAfterWithdrawal = await wallet.getBalance(crownL2Address);
      const l1BalanceAfterWithdrawal =
        await wallet.getBalanceL1(crownL1Address);

      expect(l2BalanceAfterWithdrawal - l2BalanceBeforeWithdrawal).to.be.equal(
        amount
      );
      expect(l1BalanceBeforeWithdrawal - l1BalanceAfterWithdrawal).to.be.equal(
        amount
      );
    }).timeout(90_000);

    it('should withdraw Crown to the L1 network using paymaster to cover fee', async () => {
      const amount = 5n;
      const minimalAllowance = 1n;
      const l2Crown = APPROVAL_TOKEN;

      const paymasterBalanceBeforeWithdrawal =
        await provider.getBalance(PAYMASTER);
      const paymasterTokenBalanceBeforeWithdrawal = await provider.getBalance(
        PAYMASTER,
        'latest',
        APPROVAL_TOKEN
      );
      const l2BalanceBeforeWithdrawal = await wallet.getBalance(l2Crown);
      const l2ApprovalTokenBalanceBeforeWithdrawal =
        await wallet.getBalance(APPROVAL_TOKEN);

      const withdrawTx = await wallet.withdraw({
        token: l2Crown,
        to: await wallet.getAddress(),
        amount: amount,
        paymasterParams: utils.getPaymasterParams(PAYMASTER, {
          type: 'ApprovalBased',
          token: APPROVAL_TOKEN,
          minimalAllowance: minimalAllowance,
          innerInput: new Uint8Array(),
        }),
      });
      await withdrawTx.waitFinalize();
      expect(await wallet.isWithdrawalFinalized(withdrawTx.hash)).to.be.false;

      const finalizeWithdrawTx = await wallet.finalizeWithdrawal(
        withdrawTx.hash
      );
      const result = await finalizeWithdrawTx.wait();

      const paymasterBalanceAfterWithdrawal =
        await provider.getBalance(PAYMASTER);
      const paymasterTokenBalanceAfterWithdrawal = await provider.getBalance(
        PAYMASTER,
        'latest',
        APPROVAL_TOKEN
      );
      const l2BalanceAfterWithdrawal = await wallet.getBalance(l2Crown);
      const l2ApprovalTokenBalanceAfterWithdrawal =
        await wallet.getBalance(APPROVAL_TOKEN);

      expect(
        paymasterBalanceBeforeWithdrawal - paymasterBalanceAfterWithdrawal >= 0n
      ).to.be.true;
      expect(
        paymasterTokenBalanceAfterWithdrawal -
          paymasterTokenBalanceBeforeWithdrawal
      ).to.be.equal(minimalAllowance);
      expect(
        l2ApprovalTokenBalanceAfterWithdrawal ===
          l2ApprovalTokenBalanceBeforeWithdrawal - minimalAllowance - amount
      ).to.be.true;

      expect(result).not.to.be.null;
      expect(
        l2BalanceBeforeWithdrawal - l2BalanceAfterWithdrawal - minimalAllowance
      ).to.be.equal(amount);
    }).timeout(90_000);
  });

  describe('#getRequestExecuteTx()', () => {
    const amount = 7_000_000_000;
    if (IS_ETH_BASED) {
      it('should return request execute transaction', async () => {
        const result = await wallet.getRequestExecuteTx({
          contractAddress: await provider.getBridgehubContractAddress(),
          calldata: '0x',
          l2Value: amount,
        });
        expect(result).not.to.be.null;
      });
    } else {
      it('should return request execute transaction', async () => {
        const result = await wallet.getRequestExecuteTx({
          contractAddress: await wallet.getAddress(),
          calldata: '0x',
          l2Value: amount,
          overrides: {nonce: 0},
        });
        expect(result).not.to.be.null;
      });
    }
  });

  describe('#estimateGasRequestExecute()', () => {
    if (IS_ETH_BASED) {
      it('should return gas estimation for request execute transaction', async () => {
        const result = await wallet.estimateGasRequestExecute({
          contractAddress: await provider.getBridgehubContractAddress(),
          calldata: '0x',
          l2Value: 7_000_000_000,
        });
        expect(result > 0n).to.be.true;
      });
    } else {
      it('should return gas estimation for request execute transaction', async () => {
        const tx = {
          contractAddress: await wallet.getAddress(),
          calldata: '0x',
          l2Value: 7_000_000_000,
          overrides: {value: 0},
        };

        const approveParams = await wallet.getRequestExecuteAllowanceParams(tx);
        await (
          await wallet.approveERC20(
            approveParams.token,
            approveParams.allowance
          )
        ).wait();

        const result = await wallet.estimateGasRequestExecute(tx);
        expect(result > 0n).to.be.true;
      });
    }
  });

  describe('#requestExecute()', () => {
    if (IS_ETH_BASED) {
      it('should request transaction execution on L2 network', async () => {
        const amount = 7_000_000_000;
        const l2BalanceBeforeExecution = await wallet.getBalance();
        const l1BalanceBeforeExecution = await wallet.getBalanceL1();
        const tx = await wallet.requestExecute({
          contractAddress: await provider.getBridgehubContractAddress(),
          calldata: '0x',
          l2Value: amount,
          l2GasLimit: 900_000,
        });
        const result = await tx.wait();
        const l2BalanceAfterExecution = await wallet.getBalance();
        const l1BalanceAfterExecution = await wallet.getBalanceL1();
        expect(result).not.to.be.null;
        expect(l2BalanceAfterExecution - l2BalanceBeforeExecution >= amount).to
          .be.true;
        expect(l1BalanceBeforeExecution - l1BalanceAfterExecution >= amount).to
          .be.true;
      });
    } else {
      it('should request transaction execution on L2 network', async () => {
        const amount = 7_000_000_000;
        const request = {
          contractAddress: await wallet.getAddress(),
          calldata: '0x',
          l2Value: amount,
          l2GasLimit: 1_319_957n,
          operatorTip: 0,
          gasPerPubdataByte: 800,
          refundRecipient: await wallet.getAddress(),
          overrides: {
            maxFeePerGas: 1_000_000_010n,
            maxPriorityFeePerGas: 1_000_000_000n,
            gasLimit: 238_654n,
            value: 0,
          },
        };

        const approveParams =
          await wallet.getRequestExecuteAllowanceParams(request);
        await (
          await wallet.approveERC20(
            approveParams.token,
            approveParams.allowance
          )
        ).wait();

        const l2BalanceBeforeExecution = await wallet.getBalance();
        const l1BalanceBeforeExecution = await wallet.getBalanceL1();

        const tx = await wallet.requestExecute(request);
        const result = await tx.wait();
        const l2BalanceAfterExecution = await wallet.getBalance();
        const l1BalanceAfterExecution = await wallet.getBalanceL1();
        expect(result).not.to.be.null;
        expect(l2BalanceAfterExecution - l2BalanceBeforeExecution >= amount).to
          .be.true;
        expect(l1BalanceBeforeExecution - l1BalanceAfterExecution >= amount).to
          .be.true;
      });
    }
  });

  describe('#transfer()', () => {
    if (IS_ETH_BASED) {
      it('should transfer ETH', async () => {
        const amount = 7_000_000_000n;
        const balanceBeforeTransfer = await provider.getBalance(ADDRESS2);
        const tx = await wallet.transfer({
          to: ADDRESS2,
          amount: amount,
        });
        const result = await tx.wait();
        const balanceAfterTransfer = await provider.getBalance(ADDRESS2);
        expect(result).not.to.be.null;
        expect(balanceAfterTransfer - balanceBeforeTransfer).to.be.equal(
          amount
        );
      }).timeout(25_000);

      it('should transfer ETH using paymaster to cover fee', async () => {
        const amount = 7_000_000_000n;
        const minimalAllowance = 1n;

        const paymasterBalanceBeforeTransfer =
          await provider.getBalance(PAYMASTER);
        const paymasterTokenBalanceBeforeTransfer = await provider.getBalance(
          PAYMASTER,
          'latest',
          APPROVAL_TOKEN
        );
        const senderBalanceBeforeTransfer = await wallet.getBalance();
        const senderApprovalTokenBalanceBeforeTransfer =
          await wallet.getBalance(APPROVAL_TOKEN);
        const receiverBalanceBeforeTransfer = await provider.getBalance(
          ADDRESS2,
          'latest'
        );

        const tx = await wallet.transfer({
          to: ADDRESS2,
          amount: amount,
          paymasterParams: utils.getPaymasterParams(PAYMASTER, {
            type: 'ApprovalBased',
            token: APPROVAL_TOKEN,
            minimalAllowance: minimalAllowance,
            innerInput: new Uint8Array(),
          }),
        });
        const result = await tx.wait();

        const paymasterBalanceAfterTransfer =
          await provider.getBalance(PAYMASTER);
        const paymasterTokenBalanceAfterTransfer = await provider.getBalance(
          PAYMASTER,
          'latest',
          APPROVAL_TOKEN
        );
        const senderBalanceAfterTransfer = await wallet.getBalance();
        const senderApprovalTokenBalanceAfterTransfer =
          await wallet.getBalance(APPROVAL_TOKEN);
        const receiverBalanceAfterTransfer =
          await provider.getBalance(ADDRESS2);

        expect(
          paymasterBalanceBeforeTransfer - paymasterBalanceAfterTransfer >= 0n
        ).to.be.true;
        expect(
          paymasterTokenBalanceAfterTransfer -
            paymasterTokenBalanceBeforeTransfer
        ).to.be.equal(minimalAllowance);

        expect(
          senderBalanceBeforeTransfer - senderBalanceAfterTransfer
        ).to.be.equal(amount);
        expect(
          senderApprovalTokenBalanceAfterTransfer ===
            senderApprovalTokenBalanceBeforeTransfer - minimalAllowance
        ).to.be.true;

        expect(result).not.to.be.null;
        expect(
          receiverBalanceAfterTransfer - receiverBalanceBeforeTransfer
        ).to.be.equal(amount);
      }).timeout(25_000);
    } else {
      it('should transfer ETH', async () => {
        const amount = 7_000_000_000n;
        const token = await wallet.l2TokenAddress(
          utils.ETH_ADDRESS_IN_CONTRACTS
        );
        const balanceBeforeTransfer = await provider.getBalance(
          ADDRESS2,
          'latest',
          token
        );
        const tx = await wallet.transfer({
          token: utils.LEGACY_ETH_ADDRESS,
          to: ADDRESS2,
          amount: amount,
        });
        const result = await tx.wait();
        const balanceAfterTransfer = await provider.getBalance(
          ADDRESS2,
          'latest',
          token
        );
        expect(result).not.to.be.null;
        expect(balanceAfterTransfer - balanceBeforeTransfer).to.be.equal(
          amount
        );
      }).timeout(25_000);

      it('should transfer ETH using paymaster to cover fee', async () => {
        const amount = 7_000_000_000n;
        const minimalAllowance = 1n;

        const token = await wallet.l2TokenAddress(
          utils.ETH_ADDRESS_IN_CONTRACTS
        );
        const paymasterBalanceBeforeTransfer =
          await provider.getBalance(PAYMASTER);
        const paymasterTokenBalanceBeforeTransfer = await provider.getBalance(
          PAYMASTER,
          'latest',
          APPROVAL_TOKEN
        );
        const senderBalanceBeforeTransfer = await wallet.getBalance(token);
        const senderApprovalTokenBalanceBeforeTransfer =
          await wallet.getBalance(APPROVAL_TOKEN);
        const receiverBalanceBeforeTransfer = await provider.getBalance(
          ADDRESS2,
          'latest',
          token
        );

        const tx = await wallet.transfer({
          token: token,
          to: ADDRESS2,
          amount: amount,
          paymasterParams: utils.getPaymasterParams(PAYMASTER, {
            type: 'ApprovalBased',
            token: APPROVAL_TOKEN,
            minimalAllowance: minimalAllowance,
            innerInput: new Uint8Array(),
          }),
        });
        const result = await tx.wait();

        const paymasterBalanceAfterTransfer =
          await provider.getBalance(PAYMASTER);
        const paymasterTokenBalanceAfterTransfer = await provider.getBalance(
          PAYMASTER,
          'latest',
          APPROVAL_TOKEN
        );
        const senderBalanceAfterTransfer = await wallet.getBalance(token);
        const senderApprovalTokenBalanceAfterTransfer =
          await wallet.getBalance(APPROVAL_TOKEN);
        const receiverBalanceAfterTransfer = await provider.getBalance(
          ADDRESS2,
          'latest',
          token
        );

        expect(
          paymasterBalanceBeforeTransfer - paymasterBalanceAfterTransfer >= 0n
        ).to.be.true;
        expect(
          paymasterTokenBalanceAfterTransfer -
            paymasterTokenBalanceBeforeTransfer
        ).to.be.equal(minimalAllowance);

        expect(
          senderBalanceBeforeTransfer - senderBalanceAfterTransfer
        ).to.be.equal(amount);
        expect(
          senderApprovalTokenBalanceAfterTransfer ===
            senderApprovalTokenBalanceBeforeTransfer - minimalAllowance
        ).to.be.true;

        expect(result).not.to.be.null;
        expect(
          receiverBalanceAfterTransfer - receiverBalanceBeforeTransfer
        ).to.be.equal(amount);
      }).timeout(25_000);

      it('should transfer base token', async () => {
        const amount = 7_000_000_000n;
        const balanceBeforeTransfer = await provider.getBalance(ADDRESS2);
        const tx = await wallet.transfer({
          to: ADDRESS2,
          amount: amount,
        });
        const result = await tx.wait();
        const balanceAfterTransfer = await provider.getBalance(ADDRESS2);
        expect(result).not.to.be.null;
        expect(balanceAfterTransfer - balanceBeforeTransfer).to.be.equal(
          amount
        );
      }).timeout(25_000);

      it('should transfer base token using paymaster to cover fee', async () => {
        const amount = 7_000_000_000n;
        const minimalAllowance = 1n;

        const paymasterBalanceBeforeTransfer =
          await provider.getBalance(PAYMASTER);
        const paymasterTokenBalanceBeforeTransfer = await provider.getBalance(
          PAYMASTER,
          'latest',
          APPROVAL_TOKEN
        );
        const senderBalanceBeforeTransfer = await wallet.getBalance();
        const senderApprovalTokenBalanceBeforeTransfer =
          await wallet.getBalance(APPROVAL_TOKEN);
        const receiverBalanceBeforeTransfer = await provider.getBalance(
          ADDRESS2,
          'latest'
        );

        const tx = await wallet.transfer({
          to: ADDRESS2,
          amount: amount,
          paymasterParams: utils.getPaymasterParams(PAYMASTER, {
            type: 'ApprovalBased',
            token: APPROVAL_TOKEN,
            minimalAllowance: minimalAllowance,
            innerInput: new Uint8Array(),
          }),
        });
        const result = await tx.wait();

        const paymasterBalanceAfterTransfer =
          await provider.getBalance(PAYMASTER);
        const paymasterTokenBalanceAfterTransfer = await provider.getBalance(
          PAYMASTER,
          'latest',
          APPROVAL_TOKEN
        );
        const senderBalanceAfterTransfer = await wallet.getBalance();
        const senderApprovalTokenBalanceAfterTransfer =
          await wallet.getBalance(APPROVAL_TOKEN);
        const receiverBalanceAfterTransfer =
          await provider.getBalance(ADDRESS2);

        expect(
          paymasterBalanceBeforeTransfer - paymasterBalanceAfterTransfer >= 0n
        ).to.be.true;
        expect(
          paymasterTokenBalanceAfterTransfer -
            paymasterTokenBalanceBeforeTransfer
        ).to.be.equal(minimalAllowance);

        expect(
          senderBalanceBeforeTransfer - senderBalanceAfterTransfer
        ).to.be.equal(amount);
        expect(
          senderApprovalTokenBalanceAfterTransfer ===
            senderApprovalTokenBalanceBeforeTransfer - minimalAllowance
        ).to.be.true;

        expect(result).not.to.be.null;
        expect(
          receiverBalanceAfterTransfer - receiverBalanceBeforeTransfer
        ).to.be.equal(amount);
      }).timeout(25_000);
    }

    it('should transfer DAI', async () => {
      const amount = 5n;
      const l2DAI = await provider.l2TokenAddress(DAI_L1);
      const balanceBeforeTransfer = await provider.getBalance(
        ADDRESS2,
        'latest',
        l2DAI
      );
      const tx = await wallet.transfer({
        token: l2DAI,
        to: ADDRESS2,
        amount: amount,
      });
      const result = await tx.wait();
      const balanceAfterTransfer = await provider.getBalance(
        ADDRESS2,
        'latest',
        l2DAI
      );
      expect(result).not.to.be.null;
      expect(balanceAfterTransfer - balanceBeforeTransfer).to.be.equal(amount);
    }).timeout(25_000);

    it('should transfer DAI using paymaster to cover fee', async () => {
      const amount = 5n;
      const minimalAllowance = 1n;
      const l2DAI = await provider.l2TokenAddress(DAI_L1);

      const paymasterBalanceBeforeTransfer =
        await provider.getBalance(PAYMASTER);
      const paymasterTokenBalanceBeforeTransfer = await provider.getBalance(
        PAYMASTER,
        'latest',
        APPROVAL_TOKEN
      );
      const senderBalanceBeforeTransfer = await wallet.getBalance(l2DAI);
      const senderApprovalTokenBalanceBeforeTransfer =
        await wallet.getBalance(APPROVAL_TOKEN);
      const receiverBalanceBeforeTransfer = await provider.getBalance(
        ADDRESS2,
        'latest',
        l2DAI
      );

      const tx = await wallet.transfer({
        token: l2DAI,
        to: ADDRESS2,
        amount: amount,
        paymasterParams: utils.getPaymasterParams(PAYMASTER, {
          type: 'ApprovalBased',
          token: APPROVAL_TOKEN,
          minimalAllowance: minimalAllowance,
          innerInput: new Uint8Array(),
        }),
      });
      const result = await tx.wait();

      const paymasterBalanceAfterTransfer =
        await provider.getBalance(PAYMASTER);
      const paymasterTokenBalanceAfterTransfer = await provider.getBalance(
        PAYMASTER,
        'latest',
        APPROVAL_TOKEN
      );
      const senderBalanceAfterTransfer = await wallet.getBalance(l2DAI);
      const senderApprovalTokenBalanceAfterTransfer =
        await wallet.getBalance(APPROVAL_TOKEN);
      const receiverBalanceAfterTransfer = await provider.getBalance(
        ADDRESS2,
        'latest',
        l2DAI
      );

      expect(
        paymasterBalanceBeforeTransfer - paymasterBalanceAfterTransfer >= 0n
      ).to.be.true;
      expect(
        paymasterTokenBalanceAfterTransfer - paymasterTokenBalanceBeforeTransfer
      ).to.be.equal(minimalAllowance);

      expect(
        senderBalanceBeforeTransfer - senderBalanceAfterTransfer
      ).to.be.equal(amount);
      expect(
        senderApprovalTokenBalanceAfterTransfer ===
          senderApprovalTokenBalanceBeforeTransfer - minimalAllowance
      ).to.be.true;

      expect(result).not.to.be.null;
      expect(
        receiverBalanceAfterTransfer - receiverBalanceBeforeTransfer
      ).to.be.equal(amount);
    }).timeout(25_000);
  });

  describe('#signTransaction()', () => {
    it('should return a signed type EIP1559 transaction', async () => {
      const result = await wallet.signTransaction({
        type: 2,
        to: ADDRESS2,
        value: 7_000_000_000n,
      });
      expect(result).not.to.be.null;
    }).timeout(25_000);

    it('should return a signed EIP712 transaction', async () => {
      const result = await wallet.signTransaction({
        type: utils.EIP712_TX_TYPE,
        to: ADDRESS2,
        value: ethers.parseEther('1'),
      });
      expect(result).not.to.be.null;
    }).timeout(25_000);

    it('should throw an error when `tx.from` is mismatched from private key', async () => {
      try {
        await wallet.signTransaction({
          type: utils.EIP712_TX_TYPE,
          from: ADDRESS2,
          to: ADDRESS2,
          value: 7_000_000_000,
        });
      } catch (e) {
        expect((e as Error).message).to.contain('transaction from mismatch');
      }
    }).timeout(25_000);
  });
});<|MERGE_RESOLUTION|>--- conflicted
+++ resolved
@@ -20,12 +20,9 @@
   PAYMASTER,
   L1_CHAIN_URL,
   L2_CHAIN_URL,
-<<<<<<< HEAD
   NTV_ADDRESS,
-=======
   NON_ETH_BASED_ETH_L2_ADDRESS,
   DAI_L2,
->>>>>>> dcbb6636
 } from '../utils';
 
 const {expect} = chai;
@@ -1661,9 +1658,9 @@
       const l2BalanceAfterWithdrawal = await wallet.getBalance(l2Crown);
 
       expect(result).not.to.be.null;
-      expect(
-        l2BalanceBeforeWithdrawal - l2BalanceAfterWithdrawal
-      ).to.be.equal(amount);
+      expect(l2BalanceBeforeWithdrawal - l2BalanceAfterWithdrawal).to.be.equal(
+        amount
+      );
     }).timeout(90_000);
 
     it('should deposit Crown to the L2 network', async () => {
