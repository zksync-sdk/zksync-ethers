import * as chai from 'chai';
import '../custom-matchers';
import {Provider, utils, Wallet, L2VoidSigner, L1VoidSigner} from '../../src';
import {ethers} from 'ethers';
import {IS_ETH_BASED, ADDRESS1, PRIVATE_KEY1, ADDRESS2, DAI_L1} from '../utils';

const {expect} = chai;

import {ITestnetERC20Token__factory} from '../../src/typechain';

describe('L2VoidSigner', () => {
  const provider = Provider.getDefaultProvider();
  const signer = new L2VoidSigner(ADDRESS1, provider);

  let baseToken: string;

  before('setup', async function () {
    this.timeout(25_000);
    baseToken = await provider.getBaseTokenContractAddress();
  });

  describe('#constructor()', () => {
    it('`L2VoidSigner(address, provider)` should return a `L2VoidSigner` with L2 provider', async () => {
      const signer = new L2VoidSigner(ADDRESS1, provider);

      expect(signer.address).to.be.equal(ADDRESS1);
      expect(signer.provider).to.be.equal(provider);
    });

    it('`L2VoidSigner(address)` should return a `L2VoidSigner` without L2 provider', async () => {
      const signer = new L2VoidSigner(ADDRESS1);

      expect(signer.address).to.be.equal(ADDRESS1);
      expect(signer.provider).to.be.null;
    });
  });

  describe('#getBalance()', () => {
    it('should return the `L2VoidSigner` balance', async () => {
      const result = await signer.getBalance();
      expect(result > 0n).to.be.true;
    });
  });

  describe('#getAllBalances()', () => {
    it('should return all balances', async () => {
      const result = await signer.getAllBalances();
      const expected = IS_ETH_BASED ? 2 : 3;
      expect(Object.keys(result)).to.have.lengthOf(expected);
    });
  });

  describe('#getL2BridgeContracts()', () => {
    it('should return a L2 bridge contracts', async () => {
      const result = await signer.getL2BridgeContracts();
      expect(result).not.to.be.null;
    });
  });

  describe('#getAddress()', () => {
    it('should return a `L2VoidSigner` address', async () => {
      const result = await signer.getAddress();
      expect(result).to.be.equal(ADDRESS1);
    });
  });

  describe('#connect()', () => {
    it('should return a `L2VoidSigner` with provided `provider` as L2 provider', async () => {
      let signer = new L2VoidSigner(ADDRESS1);
      signer = signer.connect(provider);

      expect(signer.address).to.be.equal(ADDRESS1);
      expect(signer.provider).to.be.equal(provider);
    });
  });

  describe('#getDeploymentNonce()', () => {
    it('should return a deployment nonce', async () => {
      const result = await signer.getDeploymentNonce();
      expect(result).not.to.be.null;
    });
  });

  describe('#populateTransaction()', () => {
    it('should return populated transaction with default values if are omitted', async () => {
      const tx = {
        to: ADDRESS2,
        value: 7_000_000n,
        type: 2,
        from: ADDRESS1,
        nonce: await signer.getNonce('pending'),
        chainId: 270n,
        maxFeePerGas: 1_200_000_000n,
        maxPriorityFeePerGas: 1_000_000_000n,
      };
      const result = await signer.populateTransaction({
        to: ADDRESS2,
        value: 7_000_000,
      });
      expect(result).to.be.deepEqualExcluding(tx, [
        'gasLimit',
        'maxFeePerGas',
        'maxPriorityFeePerGas',
      ]);
      expect(BigInt(result.gasLimit!) > 0n).to.be.true;
      expect(BigInt(result.maxFeePerGas!) > 0n).to.be.true;
      expect(BigInt(result.maxPriorityFeePerGas!) > 0n).to.be.true;
    });

    it('should return populated transaction when `maxFeePerGas` and `maxPriorityFeePerGas` and `customData` are provided', async () => {
      const tx = {
        to: ADDRESS2,
        value: 7_000_000n,
        type: 113,
        from: ADDRESS1,
        nonce: await signer.getNonce('pending'),
        data: '0x',
        chainId: 270n,
        maxFeePerGas: 3_500_000_000n,
        maxPriorityFeePerGas: 2_000_000_000n,
        customData: {
          gasPerPubdata: utils.DEFAULT_GAS_PER_PUBDATA_LIMIT,
          factoryDeps: [],
        },
      };
      const result = await signer.populateTransaction({
        to: ADDRESS2,
        value: 7_000_000,
        maxFeePerGas: 3_500_000_000n,
        maxPriorityFeePerGas: 2_000_000_000n,
        customData: {
          gasPerPubdata: utils.DEFAULT_GAS_PER_PUBDATA_LIMIT,
          factoryDeps: [],
        },
      });
      expect(result).to.be.deepEqualExcluding(tx, ['gasLimit']);
      expect(BigInt(result.gasLimit!) > 0n).to.be.true;
    });

    it('should return populated transaction when `maxPriorityFeePerGas` and `customData` are provided', async () => {
      const tx = {
        to: ADDRESS2,
        value: 7_000_000n,
        type: 113,
        from: ADDRESS1,
        nonce: await signer.getNonce('pending'),
        data: '0x',
        chainId: 270n,
        maxPriorityFeePerGas: 2_000_000_000n,
        customData: {
          gasPerPubdata: utils.DEFAULT_GAS_PER_PUBDATA_LIMIT,
          factoryDeps: [],
        },
      };
      const result = await signer.populateTransaction({
        to: ADDRESS2,
        value: 7_000_000,
        maxPriorityFeePerGas: 2_000_000_000n,
        customData: {
          gasPerPubdata: utils.DEFAULT_GAS_PER_PUBDATA_LIMIT,
        },
      });
      expect(result).to.be.deepEqualExcluding(tx, ['gasLimit']);
      expect(BigInt(result.gasLimit!) > 0n).to.be.true;
    });

    it('should return populated transaction when `maxFeePerGas` and `customData` are provided', async () => {
      const tx = {
        to: ADDRESS2,
        value: 7_000_000n,
        type: 113,
        from: ADDRESS1,
        nonce: await signer.getNonce('pending'),
        data: '0x',
        chainId: 270n,
        maxFeePerGas: 3_500_000_000n,
        customData: {
          gasPerPubdata: utils.DEFAULT_GAS_PER_PUBDATA_LIMIT,
          factoryDeps: [],
        },
      };
      const result = await signer.populateTransaction({
        to: ADDRESS2,
        value: 7_000_000,
        maxFeePerGas: 3_500_000_000n,
        customData: {
          gasPerPubdata: utils.DEFAULT_GAS_PER_PUBDATA_LIMIT,
        },
      });
      expect(result).to.be.deepEqualExcluding(tx, ['gasLimit']);
      expect(BigInt(result.gasLimit!) > 0n).to.be.true;
    });

    it('should return populated EIP1559 transaction when `maxFeePerGas` and `maxPriorityFeePerGas` are provided', async () => {
      const tx = {
        to: ADDRESS2,
        value: 7_000_000n,
        type: 2,
        from: ADDRESS1,
        nonce: await signer.getNonce('pending'),
        chainId: 270n,
        maxFeePerGas: 3_500_000_000n,
        maxPriorityFeePerGas: 2_000_000_000n,
      };
      const result = await signer.populateTransaction({
        to: ADDRESS2,
        value: 7_000_000,
        maxFeePerGas: 3_500_000_000n,
        maxPriorityFeePerGas: 2_000_000_000n,
      });
      expect(result).to.be.deepEqualExcluding(tx, ['gasLimit']);
      expect(BigInt(result.gasLimit!) > 0n).to.be.true;
    });

    it('should return populated EIP1559 transaction with `maxFeePerGas` and `maxPriorityFeePerGas` same as provided `gasPrice`', async () => {
      const tx = {
        to: ADDRESS2,
        value: 7_000_000n,
        type: 2,
        from: ADDRESS1,
        nonce: await signer.getNonce('pending'),
        chainId: 270n,
        maxFeePerGas: 3_500_000_000n,
        maxPriorityFeePerGas: 3_500_000_000n,
      };
      const result = await signer.populateTransaction({
        to: ADDRESS2,
        value: 7_000_000,
        gasPrice: 3_500_000_000n,
      });
      expect(result).to.be.deepEqualExcluding(tx, ['gasLimit']);
      expect(BigInt(result.gasLimit!) > 0n).to.be.true;
    });

    it('should return populated legacy transaction when `type = 0`', async () => {
      const tx = {
        to: ADDRESS2,
        value: 7_000_000n,
        type: 0,
        from: ADDRESS1,
        nonce: await signer.getNonce('pending'),
        chainId: 270n,
        gasPrice: 100_000_000n,
      };
      const result = await signer.populateTransaction({
        type: 0,
        to: ADDRESS2,
        value: 7_000_000,
      });
      expect(result).to.be.deepEqualExcluding(tx, ['gasLimit']);
      expect(BigInt(result.gasLimit!) > 0n).to.be.true;
    });
  });

  describe('#sendTransaction()', () => {
    it('should throw an error when trying to send transaction', async () => {
      try {
        await signer.sendTransaction({
          to: ADDRESS2,
          value: 7_000_000,
          maxFeePerGas: 3_500_000_000n,
          maxPriorityFeePerGas: 2_000_000_000n,
        });
      } catch (e) {
        expect((e as Error).message).to.contain(
          'VoidSigner cannot sign transactions'
        );
      }
    }).timeout(10_000);
  });

  describe('#withdraw()', () => {
    it('should throw an error when tyring to withdraw assets', async () => {
      try {
        await signer.withdraw({
          token: utils.LEGACY_ETH_ADDRESS,
          to: await signer.getAddress(),
          amount: 7_000_000_000,
        });
      } catch (e) {
        expect((e as Error).message).to.contain(
          'VoidSigner cannot sign transactions'
        );
      }
    }).timeout(25_000);
  });

  describe('#transfer()', () => {
    it('should throw an error when tyring to transfer assets', async () => {
      try {
        await signer.transfer({
          token: baseToken,
          to: ADDRESS2,
          amount: 7_000_000_000,
        });
      } catch (e) {
        expect((e as Error).message).to.contain(
          'VoidSigner cannot sign transactions'
        );
      }
    }).timeout(25_000);
  });

  describe('#signTransaction()', () => {
    it('should throw an error when trying to sign transaction', async () => {
      try {
        await signer.signTransaction({
          type: 2,
          to: ADDRESS2,
          value: 7_000_000_000n,
        });
      } catch (e) {
        expect((e as Error).message).to.contain(
          'VoidSigner cannot sign transactions'
        );
      }
    }).timeout(25_000);
  });
});

describe('L1VoidSigner', async () => {
  const provider = Provider.getDefaultProvider();
  const ethProvider = ethers.getDefaultProvider('http://localhost:8545');
  const signer = new L1VoidSigner(ADDRESS1, ethProvider, provider);

  let baseToken: string;

  before('setup', async function () {
    baseToken = await provider.getBaseTokenContractAddress();
    this.timeout(25_000);
  });

  describe('#constructor()', () => {
    it('`L1VoidSigner(privateKey, providerL1, providerL2)` should return a `L1VoidSigner` with L1 and L2 provider', async () => {
      const signer = new L1VoidSigner(ADDRESS1, ethProvider, provider);

      expect(signer.address).to.be.equal(ADDRESS1);
      expect(signer.provider).to.be.equal(ethProvider);
      expect(signer.providerL2).to.be.equal(provider);
    });

    it('`L1VoidSigner(privateKey, providerL1)` should return a `L1VoidSigner` with L1 provider', async () => {
      const signer = new L1VoidSigner(ADDRESS1, ethProvider);

      expect(signer.address).to.be.equal(ADDRESS1);
      expect(signer.provider).to.be.equal(ethProvider);
      expect(signer.providerL2).to.be.undefined;
    });

    it('`L1VoidSigner(privateKey)` should return a `L1VoidSigner` without providers', async () => {
      const signer = new L1VoidSigner(ADDRESS1);

      expect(signer.address).to.be.equal(ADDRESS1);
      expect(signer.provider).to.be.null;
      expect(signer.providerL2).to.be.undefined;
    });
  });

  describe('#getMainContract()', () => {
    it('should return the main contract', async () => {
      const result = await signer.getMainContract();
      expect(result).not.to.be.null;
    });
  });

  describe('#getL1BridgeContracts()', () => {
    it('should return a L1 bridge contracts', async () => {
      const result = await signer.getL1BridgeContracts();
      expect(result).not.to.be.null;
    });
  });

  describe('#getBalanceL1()', () => {
    it('should return a L1 balance', async () => {
      const result = await signer.getBalanceL1();
      expect(result > 0n).to.be.true;
    });
  });

  describe('#getAllowanceL1()', () => {
    it('should return allowance of L1 token', async () => {
      const result = await signer.getAllowanceL1(DAI_L1);
      expect(result >= 0n).to.be.true;
    });
  });

  describe('#l2TokenAddress()', () => {
    it('should return the L2 ETH address', async () => {
      const result = await signer.l2TokenAddress(baseToken);
      expect(result).to.be.equal(utils.L2_BASE_TOKEN_ADDRESS);
    });

    it('should return the L2 DAI address', async () => {
      const result = await signer.l2TokenAddress(DAI_L1);
      expect(result).not.to.be.null;
    });

    if (!IS_ETH_BASED) {
      it('should return the L2 ETH address', async () => {
        const result = await signer.l2TokenAddress(utils.LEGACY_ETH_ADDRESS);
        expect(result).not.to.be.null;
      });
    }
  });

  describe('#approveERC20()', () => {
    it('should throw an error when approving token', async () => {
      try {
        await signer.approveERC20(utils.LEGACY_ETH_ADDRESS, 5);
      } catch (e) {
        expect((e as Error).message).to.be.equal(
          "ETH token can't be approved! The address of the token does not exist on L1."
        );
      }
    }).timeout(10_000);
  });

  describe('#getBaseCost()', () => {
    it('should return base cost of L1 transaction', async () => {
      const result = await signer.getBaseCost({gasLimit: 100_000});
      expect(result).not.to.be.null;
    });
  });

  describe('#getBalance()', () => {
    it('should return the `L1VoidSigner` balance', async () => {
      const result = await signer.getBalance();
      expect(result >= 0n).to.be.true;
    });
  });

  describe('#getAddress()', () => {
    it('should return a `L1VoidSigner` address', async () => {
      const result = await signer.getAddress();
      expect(result).to.be.equal(ADDRESS1);
    });
  });

  describe('#connect()', () => {
    it('should return a `L1VoidSigner` with provided `provider` as L1 provider', async () => {
      let singer = new L1VoidSigner(ADDRESS1);
      singer = singer.connect(ethProvider);
      expect(singer.address).to.be.equal(ADDRESS1);
      expect(singer.provider).to.be.equal(ethProvider);
    });
  });

  describe('#connectL2()', () => {
    it('should return a `L1VoidSigner` with provided `provider` as L2 provider', async () => {
      let singer = new L1VoidSigner(ADDRESS1);
      singer = singer.connectToL2(provider);
      expect(singer.address).to.be.equal(ADDRESS1);
      expect(singer.providerL2).to.be.equal(provider);
    });
  });

  describe('#populateTransaction()', () => {
    it('should return populated transaction with default values if are omitted', async () => {
      const tx = {
        to: ADDRESS2,
        value: 7_000_000n,
        type: 2,
        from: ADDRESS1,
        nonce: await signer.getNonce('pending'),
        chainId: 9n,
        maxFeePerGas: 1_000_000_002n,
        maxPriorityFeePerGas: 1_000_000_000n,
      };
      const result = await signer.populateTransaction({
        to: ADDRESS2,
        value: 7_000_000,
      });
      expect(result).to.be.deepEqualExcluding(tx, [
        'gasLimit',
        'maxPriorityFeePerGas',
        'maxFeePerGas',
      ]);
      expect(BigInt(result.gasLimit!) > 0n).to.be.true;
      expect(BigInt(result.maxPriorityFeePerGas!) > 0n).to.be.true;
      expect(BigInt(result.maxFeePerGas!) > 0n).to.be.true;
    });

    it('should return populated EIP1559 transaction when `maxFeePerGas` and `maxPriorityFeePerGas` are provided', async () => {
      const tx = {
        to: ADDRESS2,
        value: 7_000_000n,
        type: 2,
        from: ADDRESS1,
        nonce: await signer.getNonce('pending'),
        chainId: 9n,
        maxFeePerGas: 3_500_000_000n,
        maxPriorityFeePerGas: 2_000_000_000n,
      };
      const result = await signer.populateTransaction({
        to: ADDRESS2,
        value: 7_000_000,
        maxFeePerGas: 3_500_000_000n,
        maxPriorityFeePerGas: 2_000_000_000n,
      });
      expect(result).to.be.deepEqualExcluding(tx, ['gasLimit']);
      expect(BigInt(result.gasLimit!) > 0n).to.be.true;
    });

    it('should return populated EIP1559 transaction with `maxFeePerGas` and `maxPriorityFeePerGas` same as provided `gasPrice`', async () => {
      const tx = {
        to: ADDRESS2,
        value: 7_000_000n,
        type: 2,
        from: ADDRESS1,
        nonce: await signer.getNonce('pending'),
        chainId: 9n,
        maxFeePerGas: 3_500_000_000n,
        maxPriorityFeePerGas: 3_500_000_000n,
      };
      const result = await signer.populateTransaction({
        to: ADDRESS2,
        value: 7_000_000,
        gasPrice: 3_500_000_000n,
      });
      expect(result).to.be.deepEqualExcluding(tx, ['gasLimit']);
      expect(BigInt(result.gasLimit!) > 0n).to.be.true;
    });

    it('should return populated legacy transaction when `type = 0`', async () => {
      const tx = {
        to: ADDRESS2,
        value: 7_000_000n,
        type: 0,
        from: ADDRESS1,
        nonce: await signer.getNonce('pending'),
        chainId: 9n,
        gasPrice: 1_000_000_001n,
      };
      const result = await signer.populateTransaction({
        type: 0,
        to: ADDRESS2,
        value: 7_000_000,
      });
      expect(result).to.be.deepEqualExcluding(tx, ['gasLimit', 'gasPrice']);
      expect(BigInt(result.gasLimit!) > 0n).to.be.true;
      expect(BigInt(result.gasPrice!) > 0n).to.be.true;
    });
  });

  describe('#sendTransaction()', () => {
    it('should throw an error when trying to send transaction', async () => {
      try {
        await signer.sendTransaction({
          to: ADDRESS2,
          value: 7_000_000,
          maxFeePerGas: 3_500_000_000n,
          maxPriorityFeePerGas: 2_000_000_000n,
        });
      } catch (e) {
        expect((e as Error).message).to.contain(
          'VoidSigner cannot sign transactions'
        );
      }
    }).timeout(10_000);
  });

  describe('#getDepositTx()', () => {
    if (IS_ETH_BASED) {
      it('should return ETH deposit transaction', async () => {
        const tx = {
          contractAddress: ADDRESS1,
          calldata: '0x',
          l2Value: 7_000_000,
          l2GasLimit: '0x56d78',
          mintValue: 93_372_307_000_000n,
          token: utils.ETH_ADDRESS_IN_CONTRACTS,
          to: ADDRESS1,
          amount: 7_000_000,
          refundRecipient: ADDRESS1,
          operatorTip: 0,
          overrides: {
            from: ADDRESS1,
            maxFeePerGas: 1_000_000_001n,
            maxPriorityFeePerGas: 1_000_000_000n,
            value: 93_372_307_000_000n,
          },
          gasPerPubdataByte: 800,
        };
        const result = await signer.getDepositTx({
          token: utils.LEGACY_ETH_ADDRESS,
          to: await signer.getAddress(),
          amount: 7_000_000,
          refundRecipient: await signer.getAddress(),
        });
        expect(result).to.be.deepEqualExcluding(tx, [
          'l2GasLimit',
          'mintValue',
          'overrides',
        ]);
        expect(result.l2GasLimit > 0n).to.be.true;
        expect(BigInt(result.mintValue) > 0n).to.be.true;
        expect(utils.isAddressEq(result.overrides.from, ADDRESS1)).to.be.true;
        expect(result.overrides.maxFeePerGas > 0n).to.be.true;
        expect(result.overrides.maxPriorityFeePerGas > 0n).to.be.true;
        expect(result.overrides.value > 0n).to.be.true;
      });

      it('should return a deposit transaction with `tx.to == Wallet.getAddress()` when `tx.to` is not specified', async () => {
        const tx = {
          contractAddress: ADDRESS1,
          calldata: '0x',
          l2Value: 7_000_000,
          l2GasLimit: '0x56d78',
          mintValue: 93_372_307_000_000n,
          token: utils.ETH_ADDRESS_IN_CONTRACTS,
          to: ADDRESS1,
          amount: 7_000_000,
          refundRecipient: ADDRESS1,
          operatorTip: 0,
          overrides: {
            from: ADDRESS1,
            maxFeePerGas: 1_000_000_001n,
            maxPriorityFeePerGas: 1_000_000_000n,
            value: 93_372_307_000_000n,
          },
          gasPerPubdataByte: 800,
        };
        const result = await signer.getDepositTx({
          token: utils.LEGACY_ETH_ADDRESS,
          amount: 7_000_000,
          refundRecipient: await signer.getAddress(),
        });
        expect(result).to.be.deepEqualExcluding(tx, [
          'l2GasLimit',
          'mintValue',
          'overrides',
        ]);
        expect(result.l2GasLimit > 0n).to.be.true;
        expect(BigInt(result.mintValue) > 0n).to.be.true;
        expect(utils.isAddressEq(result.overrides.from, ADDRESS1)).to.be.true;
        expect(result.overrides.maxFeePerGas > 0n).to.be.true;
        expect(result.overrides.maxPriorityFeePerGas > 0n).to.be.true;
        expect(result.overrides.value > 0n).to.be.true;
      });

      it('should return DAI deposit transaction', async () => {
        const tx = {
          maxFeePerGas: 1_000_000_001n,
          maxPriorityFeePerGas: 1_000_000_000n,
          value: 105_100_275_000_000n,
          from: ADDRESS1,
          to: await provider.getBridgehubContractAddress(),
        };
        const result = await signer.getDepositTx({
          token: DAI_L1,
          to: await signer.getAddress(),
          amount: 5,
          refundRecipient: await signer.getAddress(),
        });
        result.to = result.to.toLowerCase();
        expect(result).to.be.deepEqualExcluding(tx, [
          'data',
          'maxFeePerGas',
          'maxPriorityFeePerGas',
          'value',
        ]);
        expect(BigInt(result.value) > 0n).to.be.true;
        expect(BigInt(result.maxPriorityFeePerGas) > 0n).to.be.true;
        expect(BigInt(result.maxFeePerGas) > 0n).to.be.true;
      });
    } else {
      it('should return ETH deposit transaction', async () => {
        const tx = {
          from: ADDRESS1,
          to: (await provider.getBridgehubContractAddress()).toLowerCase(),
          value: 7_000_000n,
          data: '0x24fd57fb0000000000000000000000000000000000000000000000000000000000000020000000000000000000000000000000000000000000000000000000000000010e0000000000000000000000000000000000000000000000000000bf1aaa17ee7000000000000000000000000000000000000000000000000000000000000000000000000000000000000000000000000000000000000000000000000000062e3d000000000000000000000000000000000000000000000000000000000000032000000000000000000000000036615cf349d7f6344891b1e7ca7c72883f5dc049000000000000000000000000842deab39809094bf5e4b77a7f97ae308adc5e5500000000000000000000000000000000000000000000000000000000006acfc0000000000000000000000000000000000000000000000000000000000000012000000000000000000000000000000000000000000000000000000000000000600000000000000000000000000000000000000000000000000000000000000001000000000000000000000000000000000000000000000000000000000000000000000000000000000000000036615cf349d7f6344891b1e7ca7c72883f5dc049',
          maxFeePerGas: 1_000_000_001n,
          maxPriorityFeePerGas: 1_000_000_000n,
        };
        const result = await signer.getDepositTx({
          token: utils.LEGACY_ETH_ADDRESS,
          to: await signer.getAddress(),
          amount: 7_000_000,
          refundRecipient: await signer.getAddress(),
        });
        result.to = result.to.toLowerCase();
        expect(result).to.be.deepEqualExcluding(tx, [
          'data',
          'maxFeePerGas',
          'maxPriorityFeePerGas',
          'value',
        ]);
        expect(BigInt(result.value) > 0n).to.be.true;
        expect(BigInt(result.maxPriorityFeePerGas) > 0n).to.be.true;
        expect(BigInt(result.maxFeePerGas) > 0n).to.be.true;
      });

      it('should return a deposit transaction with `tx.to == Wallet.getAddress()` when `tx.to` is not specified', async () => {
        const tx = {
          from: ADDRESS1,
          to: (await provider.getBridgehubContractAddress()).toLowerCase(),
          value: 7_000_000n,
          maxFeePerGas: 1_000_000_001n,
          maxPriorityFeePerGas: 1000_000_000n,
        };
        const result = await signer.getDepositTx({
          token: utils.LEGACY_ETH_ADDRESS,
          amount: 7_000_000,
          refundRecipient: await signer.getAddress(),
        });
        result.to = result.to.toLowerCase();
        expect(result).to.be.deepEqualExcluding(tx, [
          'data',
          'maxFeePerGas',
          'maxPriorityFeePerGas',
          'value',
        ]);
        expect(BigInt(result.value) > 0n).to.be.true;
        expect(BigInt(result.maxPriorityFeePerGas) > 0n).to.be.true;
        expect(BigInt(result.maxFeePerGas) > 0n).to.be.true;
      });

      it('should return DAI deposit transaction', async () => {
        const tx = {
          maxFeePerGas: 1_000_000_001n,
          maxPriorityFeePerGas: 1_000_000_000n,
          value: 0n,
          from: ADDRESS1,
          to: (await provider.getBridgehubContractAddress()).toLowerCase(),
        };
        const result = await signer.getDepositTx({
          token: DAI_L1,
          to: await signer.getAddress(),
          amount: 5,
          refundRecipient: await signer.getAddress(),
        });
        result.to = result.to.toLowerCase();
        expect(result).to.be.deepEqualExcluding(tx, [
          'data',
          'maxFeePerGas',
          'maxPriorityFeePerGas',
          'value',
        ]);
<<<<<<< HEAD
        expect(BigInt(result.value) > 0n).to.be.true;
=======
>>>>>>> d773c40c
        expect(BigInt(result.maxPriorityFeePerGas) > 0n).to.be.true;
        expect(BigInt(result.maxFeePerGas) > 0n).to.be.true;
      });
    }
  });

  describe('#estimateGasDeposit()', () => {
    if (IS_ETH_BASED) {
      it('should return gas estimation for ETH deposit transaction', async () => {
        const result = await signer.estimateGasDeposit({
          token: utils.LEGACY_ETH_ADDRESS,
          to: await signer.getAddress(),
          amount: 5,
          refundRecipient: await signer.getAddress(),
        });
        expect(result > 0n).to.be.true;
      });

      it('should return gas estimation for DAI deposit transaction', async () => {
        const wallet = new Wallet(PRIVATE_KEY1, provider, ethProvider);
        await (await wallet.approveERC20(DAI_L1, 5)).wait();

        const result = await signer.estimateGasDeposit({
          token: DAI_L1,
          to: await signer.getAddress(),
          amount: 5,
          refundRecipient: await signer.getAddress(),
        });
        expect(result > 0n).to.be.true;
      }).timeout(10_000);
    } else {
      it('should throw an error for insufficient allowance when estimating gas for ETH deposit transaction', async () => {
        try {
          await signer.estimateGasDeposit({
            token: utils.LEGACY_ETH_ADDRESS,
            to: await signer.getAddress(),
            amount: 5,
            refundRecipient: await signer.getAddress(),
          });
        } catch (e) {
          expect((e as any).reason).to.include('ERC20: insufficient allowance');
        }
      }).timeout(10_000);

      it('should return gas estimation for ETH deposit transaction', async () => {
        const wallet = new Wallet(PRIVATE_KEY1, provider, ethProvider);

        const token = utils.LEGACY_ETH_ADDRESS;
        const amount = 5;
        const approveParams = await signer.getDepositAllowanceParams(
          token,
          amount
        );

        await (
          await wallet.approveERC20(
            approveParams[0].token,
            approveParams[0].allowance
          )
        ).wait();

        const result = await signer.estimateGasDeposit({
          token: token,
          to: await signer.getAddress(),
          amount: amount,
          refundRecipient: await signer.getAddress(),
        });
        expect(result > 0n).to.be.true;
      }).timeout(10_000);

      it('should return gas estimation for base token deposit transaction', async () => {
        const wallet = new Wallet(PRIVATE_KEY1, provider, ethProvider);

        const token = await signer.getBaseToken();
        const amount = 5;
        const approveParams = await signer.getDepositAllowanceParams(
          token,
          amount
        );

        await (
          await wallet.approveERC20(
            approveParams[0].token,
            approveParams[0].allowance
          )
        ).wait();

        const result = await signer.estimateGasDeposit({
          token: token,
          to: await signer.getAddress(),
          amount: amount,
          refundRecipient: await signer.getAddress(),
        });
        expect(result > 0n).to.be.true;
      }).timeout(10_000);

      it('should return gas estimation for DAI deposit transaction', async () => {
        const wallet = new Wallet(PRIVATE_KEY1, provider, ethProvider);

        const token = DAI_L1;
        const amount = 5;
        const approveParams = await signer.getDepositAllowanceParams(
          token,
          amount
        );

        await (
          await wallet.approveERC20(
            approveParams[0].token,
            approveParams[0].allowance
          )
        ).wait();
        await (
          await wallet.approveERC20(
            approveParams[1].token,
            approveParams[1].allowance
          )
        ).wait();

        const result = await signer.estimateGasDeposit({
          token: token,
          to: await signer.getAddress(),
          amount: amount,
          refundRecipient: await signer.getAddress(),
        });
        expect(result > 0n).to.be.true;
      }).timeout(10_000);
    }
  });

  describe('#deposit()', () => {
    it('should throw an error when trying to deposit assets', async () => {
      try {
        await signer.deposit({
          token: utils.LEGACY_ETH_ADDRESS,
          to: await signer.getAddress(),
          amount: 7_000_000_000,
          refundRecipient: await signer.getAddress(),
        });
      } catch (e) {
        expect((e as Error).message).to.contain(
          'VoidSigner cannot sign transactions'
        );
      }
    }).timeout(10_000);
  });

  describe('#claimFailedDeposit()', () => {
    it('should throw an error when trying to claim successful deposit', async () => {
      try {
        const response = await signer.deposit({
          token: utils.LEGACY_ETH_ADDRESS,
          to: await signer.getAddress(),
          amount: 7_000_000_000,
          refundRecipient: await signer.getAddress(),
        });

        const tx = await response.waitFinalize();
        await signer.claimFailedDeposit(tx.hash);
      } catch (e) {
        expect((e as Error).message).to.contain(
          'VoidSigner cannot sign transactions'
        );
      }
    }).timeout(30_000);
  });

  describe('#getFullRequiredDepositFee()', () => {
    if (IS_ETH_BASED) {
      it('should return fee for ETH token deposit', async () => {
        const result = await signer.getFullRequiredDepositFee({
          token: utils.LEGACY_ETH_ADDRESS,
          to: await signer.getAddress(),
        });
<<<<<<< HEAD
        expect(result.baseCost.valueOf() > 0n).to.be.true;
        expect(result.l1GasLimit.valueOf() > 0n).to.be.true;
        expect(result.l2GasLimit.valueOf() > 0n).to.be.true;
        expect(result.maxPriorityFeePerGas!.valueOf() > 0n).to.be.true;
        expect(result.maxFeePerGas!.valueOf() > 0n).to.be.true;
=======
        expect(result.baseCost > 0n).to.be.true;
        expect(result.l1GasLimit > 0n).to.be.true;
        expect(result.l2GasLimit > 0n).to.be.true;
        expect(result.maxPriorityFeePerGas! > 0n).to.be.true;
        expect(result.maxFeePerGas! > 0n).to.be.true;
>>>>>>> d773c40c
      }).timeout(10_000);

      it('should throw an error when there is not enough allowance to cover the deposit', async () => {
        const randomSigner = new L1VoidSigner(
          Wallet.createRandom().address,
          ethProvider,
          provider
        );

        // transfer ETH to random signer so to avoid error: not enough balance
        const transferTx = await new ethers.Wallet(
          PRIVATE_KEY1,
          ethProvider
        ).sendTransaction({
          to: await randomSigner.getAddress(),
          value: ethers.parseEther('0.1'),
        });
        await transferTx.wait();

        try {
          await randomSigner.getFullRequiredDepositFee({
            token: DAI_L1,
            to: await signer.getAddress(),
          });
        } catch (e) {
          expect((e as Error).message).to.be.equal(
            'Not enough allowance to cover the deposit!'
          );
        }
      }).timeout(10_000);

      it('should return fee for DAI token deposit', async () => {
        const wallet = new Wallet(PRIVATE_KEY1, provider, ethProvider);
        const tx = await wallet.approveERC20(DAI_L1, 5);
        await tx.wait();

        const result = await signer.getFullRequiredDepositFee({
          token: DAI_L1,
          to: await signer.getAddress(),
        });
<<<<<<< HEAD
        expect(result.baseCost.valueOf() > 0n).to.be.true;
        expect(result.l1GasLimit.valueOf() > 0n).to.be.true;
        expect(result.l2GasLimit.valueOf() > 0n).to.be.true;
        expect(result.maxPriorityFeePerGas!.valueOf() > 0n).to.be.true;
        expect(result.maxFeePerGas!.valueOf() > 0n).to.be.true;
=======
        expect(result.baseCost > 0n).to.be.true;
        expect(result.l1GasLimit > 0n).to.be.true;
        expect(result.l2GasLimit > 0n).to.be.true;
        expect(result.maxPriorityFeePerGas! > 0n).to.be.true;
        expect(result.maxFeePerGas! > 0n).to.be.true;
>>>>>>> d773c40c
      }).timeout(10_000);

      it('should throw an error when there is not enough balance for the deposit', async () => {
        try {
          await new L1VoidSigner(
            ethers.Wallet.createRandom().address,
            ethProvider,
            provider
          ).getFullRequiredDepositFee({
            token: DAI_L1,
            to: await signer.getAddress(),
          });
        } catch (e) {
          expect((e as Error).message).to.include(
            'Not enough balance for deposit!'
          );
        }
      }).timeout(10_000);
    } else {
      it('should throw an error when there is not enough base token allowance to cover the deposit', async () => {
        try {
          await new L1VoidSigner(
            ethers.Wallet.createRandom().address,
            ethProvider,
            provider
          ).getFullRequiredDepositFee({
            token: utils.LEGACY_ETH_ADDRESS,
            to: await signer.getAddress(),
          });
        } catch (e) {
          expect((e as Error).message).to.be.equal(
            'Not enough base token allowance to cover the deposit!'
          );
        }
      }).timeout(10_000);

      it('should return fee for ETH token deposit', async () => {
        const wallet = new Wallet(PRIVATE_KEY1, provider, ethProvider);
        const token = utils.LEGACY_ETH_ADDRESS;
        const approveParams = await signer.getDepositAllowanceParams(token, 1);

        await (
          await wallet.approveERC20(
            approveParams[0].token,
            approveParams[0].allowance
          )
        ).wait();

        const result = await signer.getFullRequiredDepositFee({
          token: token,
          to: await signer.getAddress(),
        });
<<<<<<< HEAD
        expect(result.baseCost.valueOf() > 0n).to.be.true;
        expect(result.l1GasLimit.valueOf() > 0n).to.be.true;
        expect(result.l2GasLimit.valueOf() > 0n).to.be.true;
        expect(result.maxPriorityFeePerGas!.valueOf() > 0n).to.be.true;
        expect(result.maxFeePerGas!.valueOf() > 0n).to.be.true;
=======
        expect(result.baseCost > 0n).to.be.true;
        expect(result.l1GasLimit > 0n).to.be.true;
        expect(result.l2GasLimit > 0n).to.be.true;
        expect(result.maxPriorityFeePerGas! > 0n).to.be.true;
        expect(result.maxFeePerGas! > 0n).to.be.true;
>>>>>>> d773c40c
      }).timeout(10_000);

      it('should return fee for base token deposit', async () => {
        const wallet = new Wallet(PRIVATE_KEY1, provider, ethProvider);
        const token = await signer.getBaseToken();
        const approveParams = await signer.getDepositAllowanceParams(token, 1);

        await (
          await wallet.approveERC20(
            approveParams[0].token,
            approveParams[0].allowance
          )
        ).wait();

        const result = await signer.getFullRequiredDepositFee({
          token: token,
          to: await signer.getAddress(),
        });
        expect(result).not.to.be.null;
      }).timeout(10_000);

      it('should return fee for DAI token deposit', async () => {
        const wallet = new Wallet(PRIVATE_KEY1, provider, ethProvider);
        const token = DAI_L1;
        const approveParams = await signer.getDepositAllowanceParams(token, 1);

        await (
          await wallet.approveERC20(
            approveParams[0].token,
            approveParams[0].allowance
          )
        ).wait();
        await (
          await wallet.approveERC20(
            approveParams[1].token,
            approveParams[1].allowance
          )
        ).wait();

        const result = await signer.getFullRequiredDepositFee({
          token: token,
          to: await signer.getAddress(),
        });
<<<<<<< HEAD
        expect(result.baseCost.valueOf() > 0n).to.be.true;
        expect(result.l1GasLimit.valueOf() > 0n).to.be.true;
        expect(result.l2GasLimit.valueOf() > 0n).to.be.true;
        expect(result.maxPriorityFeePerGas!.valueOf() > 0n).to.be.true;
        expect(result.maxFeePerGas!.valueOf() > 0n).to.be.true;
=======
        expect(result.baseCost > 0n).to.be.true;
        expect(result.l1GasLimit > 0n).to.be.true;
        expect(result.l2GasLimit > 0n).to.be.true;
        expect(result.maxPriorityFeePerGas! > 0n).to.be.true;
        expect(result.maxFeePerGas! > 0n).to.be.true;
>>>>>>> d773c40c
      }).timeout(10_000);

      it('should throw an error when there is not enough token allowance to cover the deposit', async () => {
        const wallet = new Wallet(PRIVATE_KEY1, provider, ethProvider);

        const token = DAI_L1;
        const randomWallet = new Wallet(
          Wallet.createRandom().signingKey,
          provider,
          ethProvider
        );

        // mint base token to random wallet
        const baseToken = ITestnetERC20Token__factory.connect(
          await wallet.getBaseToken(),
          wallet._signerL1()
        );
        const baseTokenMintTx = await baseToken.mint(
          await randomWallet.getAddress(),
          ethers.parseEther('0.5')
        );
        await baseTokenMintTx.wait();

        // transfer ETH to random wallet so that base token approval tx can be performed
        const transferTx = await new ethers.Wallet(
          PRIVATE_KEY1,
          ethProvider
        ).sendTransaction({
          to: await randomWallet.getAddress(),
          value: ethers.parseEther('0.1'),
        });
        await transferTx.wait();

        const approveParams = await randomWallet.getDepositAllowanceParams(
          token,
          1
        );
        // only approve base token
        await (
          await randomWallet.approveERC20(
            approveParams[0].token,
            approveParams[0].allowance
          )
        ).wait();

        try {
          await new L1VoidSigner(
            randomWallet.address,
            ethProvider,
            provider
          ).getFullRequiredDepositFee({
            token: token,
            to: await wallet.getAddress(),
          });
        } catch (e) {
          expect((e as Error).message).to.be.equal(
            'Not enough token allowance to cover the deposit!'
          );
        }
      }).timeout(20_000);
    }
  });

  describe('#getRequestExecuteTx()', () => {
    const amount = 7_000_000_000;
    if (IS_ETH_BASED) {
      it('should return request execute transaction', async () => {
        const result = await signer.getRequestExecuteTx({
          contractAddress: await provider.getBridgehubContractAddress(),
          calldata: '0x',
          l2Value: amount,
        });
        expect(result).not.to.be.null;
      });
    } else {
      it('should return request execute transaction', async () => {
        const result = await signer.getRequestExecuteTx({
          contractAddress: await signer.getAddress(),
          calldata: '0x',
          l2Value: amount,
          overrides: {nonce: 0},
        });
        expect(result).not.to.be.null;
      });
    }
  });

  describe('#estimateGasRequestExecute()', () => {
    it('should return gas estimation for request execute transaction', async () => {
      const result = await signer.estimateGasRequestExecute({
        contractAddress: await provider.getBridgehubContractAddress(),
        calldata: '0x',
        l2Value: 7_000_000_000,
      });
      expect(result > 0n).to.be.true;
    });
  });

  describe('#requestExecute()', () => {
    if (IS_ETH_BASED) {
      it('should request transaction execution on L2 network', async () => {
        try {
          await signer.requestExecute({
            contractAddress: await provider.getBridgehubContractAddress(),
            calldata: '0x',
            l2Value: 7_000_000_000,
            l2GasLimit: 900_000,
          });
        } catch (e) {
          expect((e as Error).message).to.contain(
            'VoidSigner cannot sign transactions'
          );
        }
      }).timeout(10_000);
    } else {
      it('should request transaction execution on L2 network', async () => {
        const wallet = new Wallet(PRIVATE_KEY1, provider, ethProvider);

        const amount = 7_000_000_000;
        const request = {
          contractAddress: await signer.getAddress(),
          calldata: '0x',
          l2Value: amount,
          l2GasLimit: 1_319_957n,
          operatorTip: 0,
          gasPerPubdataByte: 800,
          refundRecipient: await signer.getAddress(),
          overrides: {
            maxFeePerGas: 1_000_000_010n,
            maxPriorityFeePerGas: 1_000_000_000n,
            gasLimit: 238_654n,
            value: 0,
          },
        };

        const approveParams =
          await signer.getRequestExecuteAllowanceParams(request);
        await (
          await wallet.approveERC20(
            approveParams.token,
            approveParams.allowance
          )
        ).wait();

        try {
          await signer.requestExecute(request);
        } catch (e) {
          expect((e as Error).message).to.contain(
            'VoidSigner cannot sign transactions'
          );
        }
      }).timeout(10_000);
    }
  });

  describe('#signTransaction()', () => {
    it('should throw an error when trying to send transaction', async () => {
      try {
        await signer.sendTransaction({
          to: ADDRESS2,
          value: 7_000_000,
          maxFeePerGas: 3_500_000_000n,
          maxPriorityFeePerGas: 2_000_000_000n,
        });
      } catch (e) {
        expect((e as Error).message).to.contain(
          'VoidSigner cannot sign transactions'
        );
      }
    }).timeout(10_000);
  });
});<|MERGE_RESOLUTION|>--- conflicted
+++ resolved
@@ -737,10 +737,6 @@
           'maxPriorityFeePerGas',
           'value',
         ]);
-<<<<<<< HEAD
-        expect(BigInt(result.value) > 0n).to.be.true;
-=======
->>>>>>> d773c40c
         expect(BigInt(result.maxPriorityFeePerGas) > 0n).to.be.true;
         expect(BigInt(result.maxFeePerGas) > 0n).to.be.true;
       });
@@ -915,19 +911,11 @@
           token: utils.LEGACY_ETH_ADDRESS,
           to: await signer.getAddress(),
         });
-<<<<<<< HEAD
-        expect(result.baseCost.valueOf() > 0n).to.be.true;
-        expect(result.l1GasLimit.valueOf() > 0n).to.be.true;
-        expect(result.l2GasLimit.valueOf() > 0n).to.be.true;
-        expect(result.maxPriorityFeePerGas!.valueOf() > 0n).to.be.true;
-        expect(result.maxFeePerGas!.valueOf() > 0n).to.be.true;
-=======
         expect(result.baseCost > 0n).to.be.true;
         expect(result.l1GasLimit > 0n).to.be.true;
         expect(result.l2GasLimit > 0n).to.be.true;
         expect(result.maxPriorityFeePerGas! > 0n).to.be.true;
         expect(result.maxFeePerGas! > 0n).to.be.true;
->>>>>>> d773c40c
       }).timeout(10_000);
 
       it('should throw an error when there is not enough allowance to cover the deposit', async () => {
@@ -968,19 +956,11 @@
           token: DAI_L1,
           to: await signer.getAddress(),
         });
-<<<<<<< HEAD
-        expect(result.baseCost.valueOf() > 0n).to.be.true;
-        expect(result.l1GasLimit.valueOf() > 0n).to.be.true;
-        expect(result.l2GasLimit.valueOf() > 0n).to.be.true;
-        expect(result.maxPriorityFeePerGas!.valueOf() > 0n).to.be.true;
-        expect(result.maxFeePerGas!.valueOf() > 0n).to.be.true;
-=======
         expect(result.baseCost > 0n).to.be.true;
         expect(result.l1GasLimit > 0n).to.be.true;
         expect(result.l2GasLimit > 0n).to.be.true;
         expect(result.maxPriorityFeePerGas! > 0n).to.be.true;
         expect(result.maxFeePerGas! > 0n).to.be.true;
->>>>>>> d773c40c
       }).timeout(10_000);
 
       it('should throw an error when there is not enough balance for the deposit', async () => {
@@ -1033,19 +1013,11 @@
           token: token,
           to: await signer.getAddress(),
         });
-<<<<<<< HEAD
-        expect(result.baseCost.valueOf() > 0n).to.be.true;
-        expect(result.l1GasLimit.valueOf() > 0n).to.be.true;
-        expect(result.l2GasLimit.valueOf() > 0n).to.be.true;
-        expect(result.maxPriorityFeePerGas!.valueOf() > 0n).to.be.true;
-        expect(result.maxFeePerGas!.valueOf() > 0n).to.be.true;
-=======
         expect(result.baseCost > 0n).to.be.true;
         expect(result.l1GasLimit > 0n).to.be.true;
         expect(result.l2GasLimit > 0n).to.be.true;
         expect(result.maxPriorityFeePerGas! > 0n).to.be.true;
         expect(result.maxFeePerGas! > 0n).to.be.true;
->>>>>>> d773c40c
       }).timeout(10_000);
 
       it('should return fee for base token deposit', async () => {
@@ -1089,19 +1061,11 @@
           token: token,
           to: await signer.getAddress(),
         });
-<<<<<<< HEAD
-        expect(result.baseCost.valueOf() > 0n).to.be.true;
-        expect(result.l1GasLimit.valueOf() > 0n).to.be.true;
-        expect(result.l2GasLimit.valueOf() > 0n).to.be.true;
-        expect(result.maxPriorityFeePerGas!.valueOf() > 0n).to.be.true;
-        expect(result.maxFeePerGas!.valueOf() > 0n).to.be.true;
-=======
         expect(result.baseCost > 0n).to.be.true;
         expect(result.l1GasLimit > 0n).to.be.true;
         expect(result.l2GasLimit > 0n).to.be.true;
         expect(result.maxPriorityFeePerGas! > 0n).to.be.true;
         expect(result.maxFeePerGas! > 0n).to.be.true;
->>>>>>> d773c40c
       }).timeout(10_000);
 
       it('should throw an error when there is not enough token allowance to cover the deposit', async () => {
