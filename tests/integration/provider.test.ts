import {expect} from 'chai';
import '../custom-matchers';
import {Provider, types, utils, Wallet} from '../../src';
import {ethers} from 'ethers';
import {
  IS_ETH_BASED,
  ADDRESS1,
  PRIVATE_KEY1,
  ADDRESS2,
  DAI_L1,
  APPROVAL_TOKEN,
  PAYMASTER,
} from '../utils';

describe('Provider', () => {
  const provider = Provider.getDefaultProvider(types.Network.Localhost);
  const wallet = new Wallet(PRIVATE_KEY1, provider);

  let receipt: types.TransactionReceipt;
  let baseToken: string;

  before('setup', async function () {
    this.timeout(25_000);

    baseToken = await provider.getBaseTokenContractAddress();
    const tx = await wallet.transfer({
      token: utils.LEGACY_ETH_ADDRESS,
      to: ADDRESS2,
      amount: 1_000_000,
    });
    receipt = await tx.wait();
  });

  describe('#constructor()', () => {
    it('Provider() should return a `Provider` connected to local network when URL is not defined', async () => {
      const provider = new Provider();
      const network = await provider.getNetwork();
      expect(network.chainId).to.be.equal(270n);
    });
  });

  describe('#getDefaultProvider()', () => {
    it('should return a provider connected to local network by default', async () => {
      const provider = Provider.getDefaultProvider();
      const network = await provider.getNetwork();
      expect(network.chainId).to.be.equal(270n);
    });

    it('should return a provider connected to local network', async () => {
      const provider = Provider.getDefaultProvider(types.Network.Localhost);
      const network = await provider.getNetwork();
      expect(network.chainId).to.be.equal(270n);
    });

    it('should return a provider connected to Sepolia network', async () => {
      const provider = Provider.getDefaultProvider(types.Network.Sepolia);
      const network = await provider.getNetwork();
      expect(network.chainId).to.be.equal(300n);
    });

    it('should return a provider connected to main network', async () => {
      const provider = Provider.getDefaultProvider(types.Network.Mainnet);
      const network = await provider.getNetwork();
      expect(network.chainId).to.be.equal(324n);
    });
  });

  describe('#getMainContractAddress()', () => {
    it('should return the address of main contract', async () => {
      const result = await provider.getMainContractAddress();
      expect(result).not.to.be.null;
    });
  });

  describe('#getBridgehubContractAddress()', () => {
    it('should return the address of main contract', async () => {
      const result = await provider.getBridgehubContractAddress();
      expect(result).not.to.be.null;
    });
  });

  describe('#getTestnetPaymasterAddress()', () => {
    it('should return the address of testnet paymaster', async () => {
      const result = await provider.getTestnetPaymasterAddress();
      expect(result).not.to.be.null;
    });
  });

  describe('#l1ChainId()', () => {
    it('should return the L1 chain ID', async () => {
      const L1_CHAIN_ID = 9;
      const result = await provider.l1ChainId();
      expect(result).to.be.equal(L1_CHAIN_ID);
    });
  });

  describe('getBlockNumber()', () => {
    it('should return a block number', async () => {
      const result = await provider.getBlockNumber();
      expect(result).to.be.greaterThan(0);
    });
  });

  describe('#getGasPrice()', () => {
    it('should return a gas price', async () => {
      const result = await provider.getGasPrice();
      expect(result > 0n).to.be.true;
    });
  });

  describe('#getL1BatchNumber()', () => {
    it('should return a L1 batch number', async () => {
      const result = await provider.getL1BatchNumber();
      expect(result).to.be.greaterThan(0);
    });
  });

  describe('#getBalance()', () => {
    it('should return an ETH balance of the account at `address`', async () => {
      const result = await provider.getBalance(ADDRESS1);
      expect(result > 0n).to.be.true;
<<<<<<< HEAD
    });
=======
    }).timeout(5_000);
>>>>>>> d773c40c

    it('should return a DAI balance of the account at `address`', async () => {
      const result = await provider.getBalance(
        ADDRESS1,
        'latest',
        await provider.l2TokenAddress(DAI_L1)
      );
      expect(result > 0n).to.be.true;
<<<<<<< HEAD
    });
=======
    }).timeout(5_000);
>>>>>>> d773c40c
  });

  describe('#getAllAccountBalances()', () => {
    it('should return the all balances of the account at `address`', async () => {
      const result = await provider.getAllAccountBalances(ADDRESS1);
      const expected = IS_ETH_BASED ? 2 : 3;
      expect(Object.keys(result)).to.have.lengthOf(expected);
<<<<<<< HEAD
    });
=======
    }).timeout(5_000);
>>>>>>> d773c40c
  });

  describe('#getBlockDetails()', () => {
    it('should return a block details', async () => {
      const result = await provider.getBlockDetails(1);
      expect(result).not.to.be.null;
    });
  });

  describe('#getTransactionDetails()', () => {
    it('should return a transaction details', async () => {
      const result = await provider.getTransactionDetails(receipt.hash);
      expect(result).not.to.be.null;
    });
  });

  describe('#getBytecodeByHash()', () => {
    it('should return the bytecode of a contract', async () => {
      const testnetPaymasterBytecode = await provider.getCode(
        (await provider.getTestnetPaymasterAddress()) as string
      );
      const testnetPaymasterBytecodeHash = ethers.hexlify(
        utils.hashBytecode(testnetPaymasterBytecode)
      );
      const result = await provider.getBytecodeByHash(
        testnetPaymasterBytecodeHash
      );
      expect(result).to.be.deep.equal(
        Array.from(ethers.getBytes(testnetPaymasterBytecode))
      );
    });
  }).timeout(10_000);

  describe('#getRawBlockTransactions()', () => {
    it('should return a raw transactions', async () => {
      const blockNumber = await provider.getBlockNumber();
      const result = await provider.getRawBlockTransactions(blockNumber);
      expect(result).not.to.be.null;
    });
  });

  describe('#getProof()', () => {
    it('should return a storage proof', async () => {
      // fetching the storage proof for rawNonce storage slot in NonceHolder system contract
      // mapping(uint256 => uint256) internal rawNonces;

      // Ensure the address is a 256-bit number by padding it
      // because rawNonces uses uint256 for mapping addresses and their nonces
      const addressPadded = ethers.zeroPadValue(wallet.address, 32);

      // Convert the slot number to a hex string and pad it to 32 bytes
      const slotPadded = ethers.zeroPadValue(ethers.toBeHex(0), 32);

      // Concatenate the padded address and slot number
      const concatenated = addressPadded + slotPadded.slice(2); // slice to remove '0x' from the slotPadded

      // Hash the concatenated string using Keccak-256
      const storageKey = ethers.keccak256(concatenated);

      const l1BatchNumber = await provider.getL1BatchNumber();
      try {
        const result = await provider.getProof(
          utils.NONCE_HOLDER_ADDRESS,
          [storageKey],
          l1BatchNumber
        );
        expect(result).not.to.be.null;
      } catch (error) {
        //
      }
    });
  });

  describe('#getTransactionStatus()', () => {
    it('should return the `Committed` status for a mined transaction', async () => {
      const result = await provider.getTransactionStatus(receipt.hash);
      expect(result).not.to.be.null;
    });

    it('should return the `NotFound` status for a non-existing transaction', async () => {
      const tx =
        '0x0000000000000000000000000000000000000000000000000000000000000000';
      const result = await provider.getTransactionStatus(tx);
      expect(result).to.be.equal(types.TransactionStatus.NotFound);
    });
  });

  describe('#getTransaction()', () => {
    it('should return a transaction', async () => {
      const result = await provider.getTransaction(receipt.hash);
      expect(result).not.to.be.null;
    });
  });

  describe('#getTransactionReceipt()', () => {
    it('should return a transaction receipt', async () => {
      const result = await provider.getTransaction(receipt.hash);
      expect(result).not.to.be.null;
    });
  });

  describe('#getDefaultBridgeAddresses()', () => {
    it('should return the default bridges', async () => {
      const result = await provider.getDefaultBridgeAddresses();
      expect(result).not.to.be.null;
    });
  });

  describe('#newBlockFilter()', () => {
    it('should return a new block filter', async () => {
      const result = await provider.newBlockFilter();
      expect(result).not.to.be.null;
    });
  });

  describe('#newPendingTransactionsFilter()', () => {
    it('should return a new pending block filter', async () => {
      const result = await provider.newPendingTransactionsFilter();
      expect(result).not.to.be.null;
    });
  });

  describe('#newFilter()', () => {
    it('should return a new filter', async () => {
      const result = await provider.newFilter({
        fromBlock: 0,
        toBlock: 5,
        address: utils.L2_BASE_TOKEN_ADDRESS,
      });
      expect(result).not.to.be.null;
    });
  });

  describe('#getContractAccountInfo()', () => {
    it('should return the contract account info', async () => {
      const TESTNET_PAYMASTER = '0x0f9acdb01827403765458b4685de6d9007580d15';
      const result = await provider.getContractAccountInfo(TESTNET_PAYMASTER);
      expect(result).not.to.be.null;
    });
  });

  describe('#l2TokenAddress()', () => {
    it('should return the L2 base address', async () => {
      const result = await provider.l2TokenAddress(baseToken);
      expect(result).to.be.equal(utils.L2_BASE_TOKEN_ADDRESS);
    });

    it('should return the L2 ETH address', async () => {
      if (!IS_ETH_BASED) {
        const result = await provider.l2TokenAddress(utils.LEGACY_ETH_ADDRESS);
        expect(result).not.to.be.null;
      }
    });

    it('should return the L2 DAI address', async () => {
      const result = await provider.l2TokenAddress(DAI_L1);
      expect(result).not.to.be.null;
    });
  });

  describe('#l1TokenAddress()', () => {
    it('should return L1 token address', async () => {
      const result = await provider.l1TokenAddress(utils.LEGACY_ETH_ADDRESS);
      expect(result).to.be.equal(utils.LEGACY_ETH_ADDRESS);
    });

    it('should return the L1 DAI address', async () => {
      const result = await provider.l1TokenAddress(
        await provider.l2TokenAddress(DAI_L1)
      );
      expect(result).to.be.equal(DAI_L1);
    });
  });

  describe('#getBlock()', () => {
    it('should return a block', async () => {
      const result = await provider.getBlock(receipt.blockNumber!, false);
      expect(result).not.to.be.null;
      expect(result.transactions).not.to.be.empty;
    });

    it('should return a block with prefetch transactions', async () => {
      const result = await provider.getBlock(receipt.blockNumber!, true);
      expect(result).not.to.be.null;
      expect(result.transactions).not.to.be.empty;
      expect(result.prefetchedTransactions).not.to.be.empty;
    });

    it('should return a latest block', async () => {
      const result = await provider.getBlock('latest');
      expect(result).not.to.be.null;
    });

    it('should return the earliest block', async () => {
      const result = await provider.getBlock('earliest');
      expect(result).not.to.be.null;
    });

    it('should return a committed block', async () => {
      const result = await provider.getBlock('committed');
      expect(result).not.to.be.null;
    });

    it('should return a finalized block', async () => {
      const result = await provider.getBlock('finalized');
      expect(result).not.to.be.null;
    });
  });

  describe('#getBlockDetails()', () => {
    it('should return the block details', async () => {
      const result = await provider.getBlockDetails(
        await provider.getBlockNumber()
      );
      expect(result).not.to.be.null;
    });
  });

  describe('#getL1BatchBlockRange()', () => {
    it('should return the L1 batch block range', async () => {
      const l1BatchNumber = await provider.getL1BatchNumber();
      const result = await provider.getL1BatchBlockRange(l1BatchNumber);
      expect(result).not.to.be.null;
    });
  });

  describe('#getL1BatchDetails()', () => {
    it('should return the L1 batch details', async () => {
      const l1BatchNumber = await provider.getL1BatchNumber();
      const result = await provider.getL1BatchDetails(l1BatchNumber);
      expect(result).not.to.be.null;
    });
  });

  describe('#getLogs()', () => {
    it('should return the logs', async () => {
      const result = await provider.getLogs({
        fromBlock: 0,
        toBlock: 5,
        address: utils.L2_BASE_TOKEN_ADDRESS,
      });
      expect(result).not.to.be.null;
    });
  });

  describe('#getWithdrawTx()', () => {
    it('should return an ETH withdraw transaction', async () => {
      const tx = {
        from: ADDRESS1,
        value: 7_000_000_000n,
        to: utils.L2_BASE_TOKEN_ADDRESS,
        data: '0x51cff8d900000000000000000000000036615cf349d7f6344891b1e7ca7c72883f5dc049',
      };
      const result = await provider.getWithdrawTx({
        token: utils.LEGACY_ETH_ADDRESS,
        amount: 7_000_000_000,
        to: ADDRESS1,
        from: ADDRESS1,
      });
      expect(result).to.be.deep.equal(tx);
    });

    it('should return a withdraw transaction of the base token with paymaster parameters', async () => {
      const tx = {
        from: ADDRESS1,
        value: 7_000_000_000n,
        to: utils.L2_BASE_TOKEN_ADDRESS,
        data: '0x51cff8d900000000000000000000000036615cf349d7f6344891b1e7ca7c72883f5dc049',
        customData: {
          paymasterParams: {
            paymaster: '0xa222f0c183AFA73a8Bc1AFb48D34C88c9Bf7A174',
            paymasterInput:
              '0x949431dc000000000000000000000000841c43fa5d8fffdb9efe3358906f7578d8700dd4000000000000000000000000000000000000000000000000000000000000000100000000000000000000000000000000000000000000000000000000000000600000000000000000000000000000000000000000000000000000000000000000',
          },
        },
      };
      const result = await provider.getWithdrawTx({
        token: utils.LEGACY_ETH_ADDRESS,
        amount: 7_000_000_000,
        to: ADDRESS1,
        from: ADDRESS1,
        paymasterParams: utils.getPaymasterParams(PAYMASTER, {
          type: 'ApprovalBased',
          token: APPROVAL_TOKEN,
          minimalAllowance: 1,
          innerInput: new Uint8Array(),
        }),
      });
      expect(result).to.be.deep.equal(tx);
    });

    it('should return a DAI withdraw transaction', async () => {
      const tx = {
        from: ADDRESS1,
        to: (await provider.getDefaultBridgeAddresses()).sharedL2,
        data: '0xd9caed1200000000000000000000000036615cf349d7f6344891b1e7ca7c72883f5dc04900000000000000000000000082b5ea13260346f4251c0940067a9117a6cf13840000000000000000000000000000000000000000000000000000000000000005',
      };
      const result = await provider.getWithdrawTx({
        token: await provider.l2TokenAddress(DAI_L1),
        amount: 5,
        to: ADDRESS1,
        from: ADDRESS1,
      });
      expect(result).to.be.deepEqualExcluding(tx, ['data']);
    });

    it('should return a DAI withdraw transaction with paymaster parameters', async () => {
      const tx = {
        from: ADDRESS1,
        to: (await provider.getDefaultBridgeAddresses()).sharedL2,
        data: '0xd9caed1200000000000000000000000036615cf349d7f6344891b1e7ca7c72883f5dc04900000000000000000000000082b5ea13260346f4251c0940067a9117a6cf13840000000000000000000000000000000000000000000000000000000000000005',
        customData: {
          paymasterParams: {
            paymaster: '0xa222f0c183AFA73a8Bc1AFb48D34C88c9Bf7A174',
            paymasterInput:
              '0x949431dc000000000000000000000000841c43fa5d8fffdb9efe3358906f7578d8700dd4000000000000000000000000000000000000000000000000000000000000000100000000000000000000000000000000000000000000000000000000000000600000000000000000000000000000000000000000000000000000000000000000',
          },
        },
      };
      const result = await provider.getWithdrawTx({
        token: await provider.l2TokenAddress(DAI_L1),
        amount: 5,
        to: ADDRESS1,
        from: ADDRESS1,
        paymasterParams: utils.getPaymasterParams(PAYMASTER, {
          type: 'ApprovalBased',
          token: APPROVAL_TOKEN,
          minimalAllowance: 1,
          innerInput: new Uint8Array(),
        }),
      });
      expect(result).to.be.deepEqualExcluding(tx, ['data']);
    });

    it('should return a withdraw transaction with `tx.from==tx.to` when `tx.to` is not provided', async () => {
      const tx = {
        from: ADDRESS1,
        value: 7_000_000_000n,
        to: utils.L2_BASE_TOKEN_ADDRESS,
        data: '0x51cff8d900000000000000000000000036615cf349d7f6344891b1e7ca7c72883f5dc049',
      };
      const result = await provider.getWithdrawTx({
        token: utils.LEGACY_ETH_ADDRESS,
        amount: 7_000_000_000,
        from: ADDRESS1,
      });
      expect(result).to.be.deep.equal(tx);
    });

    it('should throw an error when `tx.to` and `tx.from` are not provided`', async () => {
      try {
        await provider.getWithdrawTx({
          token: utils.LEGACY_ETH_ADDRESS,
          amount: 5,
        });
      } catch (e) {
        expect(e).not.to.be.equal('withdrawal target address is undefined');
      }
    });

    it('should throw an error when `tx.amount!=tx.overrides.value', async () => {
      try {
        await provider.getWithdrawTx({
          token: utils.LEGACY_ETH_ADDRESS,
          amount: 5,
          to: ADDRESS1,
          from: ADDRESS1,
          overrides: {value: 7},
        });
      } catch (e) {
        expect(e).not.to.be.equal(
          'The tx.value is not equal to the value withdrawn'
        );
      }
    });
  });

  describe('#getTransferTx()', () => {
    it('should return an ETH transfer transaction', async () => {
      const tx = {
        from: ADDRESS1,
        to: ADDRESS2,
        value: 7_000_000_000,
      };
      const result = await provider.getTransferTx({
        token: utils.LEGACY_ETH_ADDRESS,
        amount: 7_000_000_000,
        to: ADDRESS2,
        from: ADDRESS1,
      });
      expect(result).to.be.deep.equal(tx);
    });

    it('should return an ETH transfer transaction with paymaster parameters', async () => {
      const tx = {
        type: utils.EIP712_TX_TYPE,
        from: ADDRESS1,
        to: ADDRESS2,
        value: 7_000_000_000,
        customData: {
          paymasterParams: {
            paymaster: '0xa222f0c183AFA73a8Bc1AFb48D34C88c9Bf7A174',
            paymasterInput:
              '0x949431dc000000000000000000000000841c43fa5d8fffdb9efe3358906f7578d8700dd4000000000000000000000000000000000000000000000000000000000000000100000000000000000000000000000000000000000000000000000000000000600000000000000000000000000000000000000000000000000000000000000000',
          },
        },
      };
      const result = await provider.getTransferTx({
        token: utils.LEGACY_ETH_ADDRESS,
        amount: 7_000_000_000,
        to: ADDRESS2,
        from: ADDRESS1,
        paymasterParams: utils.getPaymasterParams(PAYMASTER, {
          type: 'ApprovalBased',
          token: APPROVAL_TOKEN,
          minimalAllowance: 1,
          innerInput: new Uint8Array(),
        }),
      });
      expect(result).to.be.deep.equal(tx);
    });

    it('should return a DAI transfer transaction', async () => {
      const tx = {
        from: ADDRESS1,
        to: await provider.l2TokenAddress(DAI_L1),
        data: '0xa9059cbb000000000000000000000000a61464658afeaf65cccaafd3a512b69a83b776180000000000000000000000000000000000000000000000000000000000000005',
      };
      const result = await provider.getTransferTx({
        token: await provider.l2TokenAddress(DAI_L1),
        amount: 5,
        to: ADDRESS2,
        from: ADDRESS1,
      });
      expect(result).to.be.deep.equal(tx);
    });

    it('should return a DAI transfer transaction with paymaster parameters', async () => {
      const tx = {
        from: ADDRESS1,
        to: await provider.l2TokenAddress(DAI_L1),
        data: '0xa9059cbb000000000000000000000000a61464658afeaf65cccaafd3a512b69a83b776180000000000000000000000000000000000000000000000000000000000000005',
        customData: {
          paymasterParams: {
            paymaster: '0xa222f0c183AFA73a8Bc1AFb48D34C88c9Bf7A174',
            paymasterInput:
              '0x949431dc000000000000000000000000841c43fa5d8fffdb9efe3358906f7578d8700dd4000000000000000000000000000000000000000000000000000000000000000100000000000000000000000000000000000000000000000000000000000000600000000000000000000000000000000000000000000000000000000000000000',
          },
        },
      };
      const result = await provider.getTransferTx({
        token: await provider.l2TokenAddress(DAI_L1),
        amount: 5,
        to: ADDRESS2,
        from: ADDRESS1,
        paymasterParams: utils.getPaymasterParams(PAYMASTER, {
          type: 'ApprovalBased',
          token: APPROVAL_TOKEN,
          minimalAllowance: 1,
          innerInput: new Uint8Array(),
        }),
      });
      expect(result).to.be.deep.equal(tx);
    });
  });

  describe('#estimateGasWithdraw()', () => {
    it('should return a gas estimation of the withdraw transaction', async () => {
      const result = await provider.estimateGasWithdraw({
        token: utils.LEGACY_ETH_ADDRESS,
        amount: 7_000_000_000,
        to: ADDRESS1,
        from: ADDRESS1,
      });
      expect(result > 0n).to.be.true;
    });

    it('should return a gas estimation of the withdraw transaction with paymaster', async () => {
      const token = IS_ETH_BASED
        ? utils.ETH_ADDRESS_IN_CONTRACTS
        : await wallet.l2TokenAddress(utils.ETH_ADDRESS_IN_CONTRACTS);
      const result = await provider.estimateGasWithdraw({
        token: token,
        amount: 7_000_000_000,
        to: ADDRESS1,
        from: ADDRESS1,
        paymasterParams: utils.getPaymasterParams(PAYMASTER, {
          type: 'ApprovalBased',
          token: APPROVAL_TOKEN,
          minimalAllowance: 1,
          innerInput: new Uint8Array(),
        }),
      });
      expect(result > 0n).to.be.true;
    });
  });

  describe('#estimateGasTransfer()', () => {
    it('should return a gas estimation of the transfer transaction', async () => {
      const result = await provider.estimateGasTransfer({
        token: utils.LEGACY_ETH_ADDRESS,
        amount: 7_000_000_000,
        to: ADDRESS2,
        from: ADDRESS1,
      });
      expect(result > 0n).to.be.be.true;
    });

    it('should return a gas estimation of the transfer transaction with paymaster', async () => {
      const result = await provider.estimateGasTransfer({
        token: utils.LEGACY_ETH_ADDRESS,
        amount: 7_000_000_000,
        to: ADDRESS2,
        from: ADDRESS1,
        paymasterParams: utils.getPaymasterParams(PAYMASTER, {
          type: 'ApprovalBased',
          token: APPROVAL_TOKEN,
          minimalAllowance: 1,
          innerInput: new Uint8Array(),
        }),
      });
      expect(result > 0n).to.be.be.true;
    });
  });

  describe('#estimateGasL1()', () => {
    it('should return a gas estimation of the L1 transaction', async () => {
      const result = await provider.estimateGasL1({
        from: ADDRESS1,
        to: await provider.getBridgehubContractAddress(),
        value: 7_000_000_000,
        customData: {
          gasPerPubdata: 800,
        },
      });
      expect(result > 0n).to.be.true;
    });
  });

  describe('#estimateL1ToL2Execute()', () => {
    it('should return a gas estimation of the L1 to L2 transaction', async () => {
      const result = await provider.estimateL1ToL2Execute({
        contractAddress: await provider.getBridgehubContractAddress(),
        calldata: '0x',
        caller: ADDRESS1,
        l2Value: 7_000_000_000,
      });
      expect(result > 0n).to.be.true;
    });
  });

  describe('#estimateFee()', () => {
    it('should return a gas estimation of the transaction', async () => {
      const result = await provider.estimateFee({
        from: ADDRESS1,
        to: ADDRESS2,
        value: `0x${7_000_000_000n.toString(16)}`,
      });
      expect(result).not.to.be.null;
    });
  });

  describe('#estimateGas()', () => {
    it('should return a gas estimation of the transaction', async () => {
      const result = await provider.estimateGas({
        from: ADDRESS1,
        to: await provider.l2TokenAddress(DAI_L1),
        data: utils.IERC20.encodeFunctionData('approve', [ADDRESS2, 1]),
      });
      expect(result > 0n).to.be.true;
    });

    it('should return a gas estimation of the EIP712 transaction', async () => {
      const result = await provider.estimateGas({
        from: ADDRESS1,
        to: await provider.l2TokenAddress(DAI_L1),
        data: utils.IERC20.encodeFunctionData('approve', [ADDRESS2, 1]),
        customData: {
          gasPerPubdata: utils.DEFAULT_GAS_PER_PUBDATA_LIMIT,
        },
      });
      expect(result > 0n).to.be.true;
    });
  });

  describe('#getFilterChanges()', () => {
    it('should return the filtered logs', async () => {
      const filter = await provider.newFilter({
        address: utils.L2_BASE_TOKEN_ADDRESS,
        topics: [ethers.id('Transfer(address,address,uint256)')],
      });
      const result = await provider.getFilterChanges(filter);
      expect(result).not.to.be.null;
    }).timeout(10_000);
  });
});<|MERGE_RESOLUTION|>--- conflicted
+++ resolved
@@ -119,11 +119,7 @@
     it('should return an ETH balance of the account at `address`', async () => {
       const result = await provider.getBalance(ADDRESS1);
       expect(result > 0n).to.be.true;
-<<<<<<< HEAD
-    });
-=======
     }).timeout(5_000);
->>>>>>> d773c40c
 
     it('should return a DAI balance of the account at `address`', async () => {
       const result = await provider.getBalance(
@@ -132,11 +128,7 @@
         await provider.l2TokenAddress(DAI_L1)
       );
       expect(result > 0n).to.be.true;
-<<<<<<< HEAD
-    });
-=======
     }).timeout(5_000);
->>>>>>> d773c40c
   });
 
   describe('#getAllAccountBalances()', () => {
@@ -144,11 +136,7 @@
       const result = await provider.getAllAccountBalances(ADDRESS1);
       const expected = IS_ETH_BASED ? 2 : 3;
       expect(Object.keys(result)).to.have.lengthOf(expected);
-<<<<<<< HEAD
-    });
-=======
     }).timeout(5_000);
->>>>>>> d773c40c
   });
 
   describe('#getBlockDetails()', () => {
