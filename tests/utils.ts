--- conflicted
+++ resolved
@@ -12,13 +12,8 @@
 export const NTV_ADDRESS = '0x0000000000000000000000000000000000010004'; // Native Token Vault is deployed at this address on ZK chains
 
 export const IS_ETH_BASED = true;
-<<<<<<< HEAD
-export const L2_CHAIN_URL = 'http://127.0.0.1:3050'
-export const L1_CHAIN_URL = 'http://127.0.0.1:8545'
-=======
 export const L2_CHAIN_URL = 'http://127.0.0.1:3050';
 export const L1_CHAIN_URL = 'http://127.0.0.1:8545';
->>>>>>> d33ee600
 // export const IS_ETH_BASED = false;
 // export const L2_CHAIN_URL = IS_ETH_BASED
 //   ? 'http://127.0.0.1:15100'
