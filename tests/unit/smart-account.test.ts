import * as chai from 'chai';
import '../custom-matchers';
import {EIP712Signer, Provider} from '../../src';
import {TransactionRequest} from '../../src/types';
import {
  populateTransactionECDSA,
  populateTransactionMultisigECDSA,
  signPayloadWithECDSA,
  signPayloadWithMultipleECDSA,
} from '../../src/smart-account-utils';
import {TypedDataEncoder, hashMessage} from 'ethers';
import {ADDRESS1, PRIVATE_KEY1, ADDRESS2, L2_CHAIN_URL} from '../utils';
import {compareTransactionsWithTolerance} from '../utils';
import {PROTOCOL_VERSION_V26} from '../../src/utils';

const {expect} = chai;

let protocolVersionIsNew: boolean;

describe('signPayloadWithECDSA()', () => {
  it('should return signature by signing EIP712 transaction hash', async () => {
    const tx: TransactionRequest = {
      chainId: 270,
      from: ADDRESS1,
      to: ADDRESS2,
      value: 7_000_000_000,
    };

    const txHash = EIP712Signer.getSignedDigest(tx);

    const result = await signPayloadWithECDSA(txHash, PRIVATE_KEY1);
    expect(result).to.be.equal(
      '0x89905d36a3cdde117445d6c58627061a53f09cf0535d73719d82d4d96fe332541167e2e3d38ce3cb2751a0203eff2a71f55ad45dc91623587f5480ec1883281b1b'
    );
  });

  it('should return signature by signing message hash', async () => {
    const message = 'Hello World!';
    const messageHash = hashMessage(message);

    const result = await signPayloadWithECDSA(messageHash, PRIVATE_KEY1);
    expect(result).to.be.equal(
      '0x7c15eb760c394b0ca49496e71d841378d8bfd4f9fb67e930eb5531485329ab7c67068d1f8ef4b480ec327214ee6ed203687e3fbe74b92367b259281e340d16fd1c'
    );
  });

  it('should return signature by signing typed data hash', async () => {
    const typedDataHash = TypedDataEncoder.hash(
      {name: 'Example', version: '1', chainId: 270},
      {
        Person: [
          {name: 'name', type: 'string'},
          {name: 'age', type: 'uint8'},
        ],
      },
      {name: 'John', age: 30}
    );
    const result = await signPayloadWithECDSA(typedDataHash, PRIVATE_KEY1);
    expect(result).to.be.equal(
      '0xbcaf0673c0c2b0e120165d207d42281d0c6e85f0a7f6b8044b0578a91cf5bda66b4aeb62aca4ae17012a38d71c9943e27285792fa7d788d848f849e3ea2e614b1b'
    );
  });
});

describe('signPayloadWithMultipleECDSA()', () => {
  const ADDRESS1 = '0x36615Cf349d7F6344891B1e7CA7C72883F5dc049';
  const PRIVATE_KEY1 =
    '0x7726827caac94a7f9e1b160f7ea819f172f7b6f9d2a97f992c38edeab82d4110';
  const ADDRESS2 = '0xa61464658AfeAf65CccaaFD3a512b69A83B77618';
  const PRIVATE_KEY2 =
    '0xac1e735be8536c6534bb4f17f06f6afc73b2b5ba84ac2cfb12f7461b20c0bbe3';

  it('should return signature by signing EIP712 transaction hash', async () => {
    const tx: TransactionRequest = {
      chainId: 270,
      from: ADDRESS1,
      to: ADDRESS2,
      value: 7_000_000_000,
    };

    const txHash = EIP712Signer.getSignedDigest(tx);

    const result = await signPayloadWithMultipleECDSA(txHash, [
      PRIVATE_KEY1,
      PRIVATE_KEY2,
    ]);
    expect(result).to.be.equal(
      '0x89905d36a3cdde117445d6c58627061a53f09cf0535d73719d82d4d96fe332541167e2e3d38ce3cb2751a0203eff2a71f55ad45dc91623587f5480ec1883281b1bca3afd539deed6935f0a6ab5ec807d9bf292f90fb2f2aa447f1072fa9b2503a2576b47e8e9a340b3e2ee9fce3e90af8377ce790a9c7f730402db757b36c4d0e01b'
    );
  });

  it('should return signature by signing message hash', async () => {
    const message = 'Hello World!';
    const messageHash = hashMessage(message);

    const result = await signPayloadWithMultipleECDSA(messageHash, [
      PRIVATE_KEY1,
      PRIVATE_KEY2,
    ]);
    expect(result).to.be.equal(
      '0x7c15eb760c394b0ca49496e71d841378d8bfd4f9fb67e930eb5531485329ab7c67068d1f8ef4b480ec327214ee6ed203687e3fbe74b92367b259281e340d16fd1c2f2f4a312d23de1bcadff9c547fe670a9e21beae16a7c9688fc10b97ba2e286574de339c2b70bd3f02bd021c270a1405942cc3e1268bf3f7a7a419a1c7aea2db1c'
    );
  });

  it('should return signature by signing typed data hash', async () => {
    const typedDataHash = TypedDataEncoder.hash(
      {name: 'Example', version: '1', chainId: 270},
      {
        Person: [
          {name: 'name', type: 'string'},
          {name: 'age', type: 'uint8'},
        ],
      },
      {name: 'John', age: 30}
    );
    const result = await signPayloadWithMultipleECDSA(typedDataHash, [
      PRIVATE_KEY1,
      PRIVATE_KEY2,
    ]);
    expect(result).to.be.equal(
      '0xbcaf0673c0c2b0e120165d207d42281d0c6e85f0a7f6b8044b0578a91cf5bda66b4aeb62aca4ae17012a38d71c9943e27285792fa7d788d848f849e3ea2e614b1b8231ec20acfc86483b908e8f1e88c917b244465c7e73202b6f2643377a6e54f5640f0d3e2f5902695faec96668b2e998148c49a4de613bb7bc4325a3c855cf6a1b'
    );
  });
});

describe('populateTransaction()', () => {
  const provider = new Provider(L2_CHAIN_URL);

  it('should populate `tx.from` to address derived from private key if it not set', async () => {
    protocolVersionIsNew =
      (await provider.getProtocolVersion()).version_id === PROTOCOL_VERSION_V26;
    const tx: TransactionRequest = {
      chainId: 270,
      to: '0xa61464658AfeAf65CccaaFD3a512b69A83B77618',
      value: 7_000_000_000n,
      type: 113,
      data: '0x',
      maxFeePerGas: 100_000_000n,
      maxPriorityFeePerGas: 0n,
<<<<<<< HEAD
      gasLimit: protocolVersionIsNew ? 162_868n : 156_726n,
=======
      gasLimit: 170_000n,
>>>>>>> 81ab2687
      customData: {
        gasPerPubdata: 50_000,
        factoryDeps: [],
      },
      from: '0x36615Cf349d7F6344891B1e7CA7C72883F5dc049',
    };

    const result = await populateTransactionECDSA(
      {
        chainId: 270,
        to: ADDRESS2,
        value: 7_000_000_000,
      },
      PRIVATE_KEY1,
      provider
    );
    const tolerance = 1000n; // acceptable margin as a native BigInt
    compareTransactionsWithTolerance(tx, result, tolerance, [
      'nonce',
      'customData',
    ]);
  });

  it('should populate tx using gasPrice as fee model', async () => {
    const tx: TransactionRequest = {
      chainId: 270,
      from: ADDRESS1,
      to: '0xa61464658AfeAf65CccaaFD3a512b69A83B77618',
      value: 7_000_000_000n,
      type: 113,
      data: '0x',
      gasPrice: 100_000_000n,
<<<<<<< HEAD
      gasLimit: protocolVersionIsNew ? 162_868n : 156_726n,
=======
      gasLimit: 170_000n,
>>>>>>> 81ab2687
      customData: {
        gasPerPubdata: 50_000,
        factoryDeps: [],
      },
    };

    const result = await populateTransactionECDSA(
      {
        chainId: 270,
        to: ADDRESS2,
        value: 7_000_000_000,
        gasPrice: 100_000_000n,
      },
      PRIVATE_KEY1,
      provider
    );
    const tolerance = 1000n; // acceptable margin as a native BigInt
    compareTransactionsWithTolerance(tx, result, tolerance, [
      'nonce',
      'customData',
    ]);
  });

  it('should populate `tx.maxFeePerGas`', async () => {
    const tx: TransactionRequest = {
      chainId: 270,
      from: ADDRESS1,
      to: '0xa61464658AfeAf65CccaaFD3a512b69A83B77618',
      value: 7_000_000_000n,
      type: 113,
      data: '0x',
      maxFeePerGas: 100_000_000n,
      maxPriorityFeePerGas: 100_000_000n,
<<<<<<< HEAD
      gasLimit: protocolVersionIsNew ? 162_868n : 156_726n,
=======
      gasLimit: 170_000n,
>>>>>>> 81ab2687
      customData: {
        factoryDeps: [],
      },
    };

    const result = await populateTransactionECDSA(
      {
        chainId: 270,
        to: ADDRESS2,
        value: 7_000_000_000,
        maxPriorityFeePerGas: 100_000_000n,
      },
      PRIVATE_KEY1,
      provider
    );
    const tolerance = 1000n; // acceptable margin as a native BigInt
    compareTransactionsWithTolerance(tx, result, tolerance, [
      'nonce',
      'customData',
    ]);
  });

  it('should throw an error when provider is not set', async () => {
    const tx: TransactionRequest = {
      chainId: 270,
      from: ADDRESS1,
      to: ADDRESS2,
      value: 7_000_000_000,
    };

    try {
      await populateTransactionECDSA(tx, PRIVATE_KEY1, null);
    } catch (error) {
      expect((error as Error).message).to.be.equal(
        'Provider is required but is not provided!'
      );
    }
  });
});

describe('populateTransactionMultisig()', () => {
  it('should throw an error when multiple keys are not provided', async () => {
    const tx: TransactionRequest = {
      chainId: 270,
      from: ADDRESS1,
      to: ADDRESS2,
      value: 7_000_000_000,
    };

    try {
      await populateTransactionMultisigECDSA(tx, PRIVATE_KEY1);
    } catch (error) {
      expect((error as Error).message).to.be.equal(
        'Multiple keys are required to build the transaction!'
      );
    }
  });
});<|MERGE_RESOLUTION|>--- conflicted
+++ resolved
@@ -137,11 +137,7 @@
       data: '0x',
       maxFeePerGas: 100_000_000n,
       maxPriorityFeePerGas: 0n,
-<<<<<<< HEAD
-      gasLimit: protocolVersionIsNew ? 162_868n : 156_726n,
-=======
-      gasLimit: 170_000n,
->>>>>>> 81ab2687
+      gasLimit: protocolVersionIsNew ? 170_000n : 156_726n,
       customData: {
         gasPerPubdata: 50_000,
         factoryDeps: [],
@@ -174,11 +170,7 @@
       type: 113,
       data: '0x',
       gasPrice: 100_000_000n,
-<<<<<<< HEAD
-      gasLimit: protocolVersionIsNew ? 162_868n : 156_726n,
-=======
-      gasLimit: 170_000n,
->>>>>>> 81ab2687
+      gasLimit: protocolVersionIsNew ? 170_000n : 156_726n,
       customData: {
         gasPerPubdata: 50_000,
         factoryDeps: [],
@@ -212,11 +204,7 @@
       data: '0x',
       maxFeePerGas: 100_000_000n,
       maxPriorityFeePerGas: 100_000_000n,
-<<<<<<< HEAD
-      gasLimit: protocolVersionIsNew ? 162_868n : 156_726n,
-=======
-      gasLimit: 170_000n,
->>>>>>> 81ab2687
+      gasLimit: protocolVersionIsNew ? 170_000n : 156_726n,
       customData: {
         factoryDeps: [],
       },
