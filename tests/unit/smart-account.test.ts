--- conflicted
+++ resolved
@@ -132,11 +132,7 @@
       data: '0x',
       maxFeePerGas: 100_000_000n,
       maxPriorityFeePerGas: 0n,
-<<<<<<< HEAD
-      gasLimit: 155_974n,
-=======
       gasLimit: 170_000n,
->>>>>>> 2e994210
       customData: {
         gasPerPubdata: 50_000,
         factoryDeps: [],
@@ -169,11 +165,7 @@
       type: 113,
       data: '0x',
       gasPrice: 100_000_000n,
-<<<<<<< HEAD
-      gasLimit: 155_974n,
-=======
       gasLimit: 170_000n,
->>>>>>> 2e994210
       customData: {
         gasPerPubdata: 50_000,
         factoryDeps: [],
@@ -207,11 +199,7 @@
       data: '0x',
       maxFeePerGas: 100_000_000n,
       maxPriorityFeePerGas: 100_000_000n,
-<<<<<<< HEAD
-      gasLimit: 155_974n,
-=======
       gasLimit: 170_000n,
->>>>>>> 2e994210
       customData: {
         factoryDeps: [],
       },
